--- conflicted
+++ resolved
@@ -23,11 +23,7 @@
 
 /*
  * @test
-<<<<<<< HEAD
- * @bug 7073631 7159445 7156633 8028235 8065753 8205418 8205913 8228451 8237041 8253584 8246774 8256411 8256149 8259050 8266436 8267221 8271928 8275097 8293897 8295401 8304671 8310326 8312093 8312204 8315452 8324859
-=======
- * @bug 7073631 7159445 7156633 8028235 8065753 8205418 8205913 8228451 8237041 8253584 8246774 8256411 8256149 8259050 8266436 8267221 8271928 8275097 8293897 8295401 8304671 8310326 8312093 8312204 8315452 8337976
->>>>>>> 01d03e07
+ * @bug 7073631 7159445 7156633 8028235 8065753 8205418 8205913 8228451 8237041 8253584 8246774 8256411 8256149 8259050 8266436 8267221 8271928 8275097 8293897 8295401 8304671 8310326 8312093 8312204 8315452 8337976 8324859
  * @summary tests error and diagnostics positions
  * @author  Jan Lahoda
  * @modules jdk.compiler/com.sun.tools.javac.api
@@ -2413,7 +2409,80 @@
                      (ERROR: public )""");
     }
 
-<<<<<<< HEAD
+    @Test //JDK-8337976
+    void testStatementsInClass() throws IOException {
+        String code = """
+                      package test;
+                      public class Test {
+                          if (true);
+                          while (true);
+                          do {} while (true);
+                          for ( ; ; );
+                          switch (0) { default: }
+                          assert true;
+                          break;
+                          continue;
+                          return ;
+                          throw new RuntimeException();
+                          try {
+                          } catch (RuntimeException ex) {}
+                      }
+                      """;
+        DiagnosticCollector<JavaFileObject> coll =
+                new DiagnosticCollector<>();
+        JavacTaskImpl ct = (JavacTaskImpl) tool.getTask(null, fm, coll,
+                List.of("--enable-preview", "--source", SOURCE_VERSION),
+                null, Arrays.asList(new MyFileObject(code)));
+        CompilationUnitTree cut = ct.parse().iterator().next();
+
+        String result = toStringWithErrors(cut).replaceAll("\\R", "\n");
+        System.out.println("RESULT\n" + result);
+        assertEquals("incorrect AST",
+                     result,
+                     """
+                     package test;
+                     \n\
+                     public class Test {
+                         (ERROR: if (true) ;)
+                         (ERROR: while (true) ;)
+                         (ERROR: do {
+                     } while (true);)
+                         (ERROR: for (; ; ) ;)
+                         (ERROR: switch (0) {
+                     default:
+
+                     })
+                         (ERROR: assert true;)
+                         (ERROR: break;)
+                         (ERROR: continue;)
+                         (ERROR: return;)
+                         (ERROR: throw new RuntimeException();)
+                         (ERROR: try {
+                     } catch (RuntimeException ex) {
+                     })
+                     }""");
+
+        List<String> codes = new LinkedList<>();
+
+        for (Diagnostic<? extends JavaFileObject> d : coll.getDiagnostics()) {
+            codes.add(d.getLineNumber() + ":" + d.getColumnNumber() + ":" + d.getCode());
+        }
+
+        assertEquals("testStatementsInClass: " + codes,
+                     List.of("3:5:compiler.err.statement.not.expected",
+                             "4:5:compiler.err.statement.not.expected",
+                             "5:5:compiler.err.statement.not.expected",
+                             "6:5:compiler.err.statement.not.expected",
+                             "7:5:compiler.err.statement.not.expected",
+                             "8:5:compiler.err.statement.not.expected",
+                             "9:5:compiler.err.statement.not.expected",
+                             "10:5:compiler.err.statement.not.expected",
+                             "11:5:compiler.err.statement.not.expected",
+                             "12:5:compiler.err.statement.not.expected",
+                             "13:5:compiler.err.statement.not.expected"),
+                     codes);
+    }
+
     @Test //JDK-8324859
     void testImplicitlyDeclaredClassesConfusion1() throws IOException {
         String code = """
@@ -2674,25 +2743,6 @@
                       package tests;
                       public @interface A {
                           public String value() default ""
-=======
-    @Test //JDK-8337976
-    void testStatementsInClass() throws IOException {
-        String code = """
-                      package test;
-                      public class Test {
-                          if (true);
-                          while (true);
-                          do {} while (true);
-                          for ( ; ; );
-                          switch (0) { default: }
-                          assert true;
-                          break;
-                          continue;
-                          return ;
-                          throw new RuntimeException();
-                          try {
-                          } catch (RuntimeException ex) {}
->>>>>>> 01d03e07
                       }
                       """;
         DiagnosticCollector<JavaFileObject> coll =
@@ -2702,7 +2752,6 @@
                 null, Arrays.asList(new MyFileObject(code)));
         CompilationUnitTree cut = ct.parse().iterator().next();
 
-<<<<<<< HEAD
         List<String> codes = new LinkedList<>();
 
         for (Diagnostic<? extends JavaFileObject> d : coll.getDiagnostics()) {
@@ -2895,14 +2944,11 @@
         assertEquals("testImplicitlyDeclaredClassesConfusion1: " + codes,
                      List.of("3:33:compiler.err.expected2"),
                      codes);
-=======
->>>>>>> 01d03e07
         String result = toStringWithErrors(cut).replaceAll("\\R", "\n");
         System.out.println("RESULT\n" + result);
         assertEquals("incorrect AST",
                      result,
                      """
-<<<<<<< HEAD
                      package tests;
                      \n\
                      public class TestB {
@@ -2935,29 +2981,6 @@
                 List.of("--enable-preview", "--source", SOURCE_VERSION),
                 null, Arrays.asList(new MyFileObject(code)));
         CompilationUnitTree cut = ct.parse().iterator().next();
-=======
-                     package test;
-                     \n\
-                     public class Test {
-                         (ERROR: if (true) ;)
-                         (ERROR: while (true) ;)
-                         (ERROR: do {
-                     } while (true);)
-                         (ERROR: for (; ; ) ;)
-                         (ERROR: switch (0) {
-                     default:
-
-                     })
-                         (ERROR: assert true;)
-                         (ERROR: break;)
-                         (ERROR: continue;)
-                         (ERROR: return;)
-                         (ERROR: throw new RuntimeException();)
-                         (ERROR: try {
-                     } catch (RuntimeException ex) {
-                     })
-                     }""");
->>>>>>> 01d03e07
 
         List<String> codes = new LinkedList<>();
 
@@ -2965,7 +2988,6 @@
             codes.add(d.getLineNumber() + ":" + d.getColumnNumber() + ":" + d.getCode());
         }
 
-<<<<<<< HEAD
         assertEquals("testImplicitlyDeclaredClassesConfusion1: " + codes,
                      List.of("3:33:compiler.err.expected2",
                              "7:5:compiler.err.illegal.start.of.expr"),
@@ -2990,21 +3012,6 @@
                              return true;
                          }
                      }""");
-=======
-        assertEquals("testStatementsInClass: " + codes,
-                     List.of("3:5:compiler.err.statement.not.expected",
-                             "4:5:compiler.err.statement.not.expected",
-                             "5:5:compiler.err.statement.not.expected",
-                             "6:5:compiler.err.statement.not.expected",
-                             "7:5:compiler.err.statement.not.expected",
-                             "8:5:compiler.err.statement.not.expected",
-                             "9:5:compiler.err.statement.not.expected",
-                             "10:5:compiler.err.statement.not.expected",
-                             "11:5:compiler.err.statement.not.expected",
-                             "12:5:compiler.err.statement.not.expected",
-                             "13:5:compiler.err.statement.not.expected"),
-                     codes);
->>>>>>> 01d03e07
     }
 
     void run(String[] args) throws Exception {
