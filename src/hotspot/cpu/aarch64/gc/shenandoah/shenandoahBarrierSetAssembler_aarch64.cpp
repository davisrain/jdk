--- conflicted
+++ resolved
@@ -756,13 +756,13 @@
   // Is marking still active?
   Address gc_state(thread, in_bytes(ShenandoahThreadLocalData::gc_state_offset()));
   __ ldrb(tmp, gc_state);
-<<<<<<< HEAD
-  __ mov(rscratch2, ShenandoahHeap::YOUNG_MARKING | ShenandoahHeap::OLD_MARKING);
-  __ tst(tmp, rscratch2);
-  __ br(Assembler::EQ, done);
-=======
-  __ tbz(tmp, ShenandoahHeap::MARKING_BITPOS, done);
->>>>>>> df05b4d1
+  if (!ShenandoahHeap::heap()->mode()->is_generational()) {
+    __ tbz(tmp, ShenandoahHeap::YOUNG_MARKING_BITPOS, done);
+  } else {
+    __ mov(rscratch2, ShenandoahHeap::YOUNG_MARKING | ShenandoahHeap::OLD_MARKING);
+    __ tst(tmp, rscratch2);
+    __ br(Assembler::EQ, done);
+  }
 
   // Can we store original value in the thread's buffer?
   __ ldr(tmp, queue_index);
