--- conflicted
+++ resolved
@@ -160,14 +160,9 @@
   // Provide access the corresponding instance java.lang.ClassLoader.
   ClassLoaderData* _class_loader_data;
 
-<<<<<<< HEAD
   // Bitmap and hash code used by hashed secondary supers.
   uintx    _secondary_supers_bitmap;
   uint8_t  _hash_slot;
-
-  static uint8_t compute_hash_slot(Symbol* s);
-=======
->>>>>>> 34ee06f5
 
   int _vtable_len;              // vtable length. This field may be read very often when we
                                 // have lots of itable dispatches (e.g., lambdas and streams).
@@ -176,10 +171,6 @@
   AccessFlags _access_flags;    // Access flags. The class/interface distinction is stored here.
 
   JFR_ONLY(DEFINE_TRACE_ID_FIELD;)
-
-  // Bitmap and hash code used by hashed secondary supers.
-  uintx    _bitmap;
-  uint8_t  _hash_slot;
 
 private:
   // This is an index into FileMapHeader::_shared_path_table[], to
