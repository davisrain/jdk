--- conflicted
+++ resolved
@@ -977,8 +977,6 @@
   Node* iophi = _exits.i_o();
   _exits.set_i_o(gvn().transform(iophi));
 
-<<<<<<< HEAD
-=======
   // Figure out if we need to emit the trailing barrier. The barrier is only
   // needed in the constructors, and only in three cases:
   //
@@ -1027,7 +1025,6 @@
     }
   }
 
->>>>>>> 72ca7baf
   // Any method can write a @Stable field; insert memory barriers
   // after those also. Can't bind predecessor allocation node (if any)
   // with barrier because allocation doesn't always dominate
