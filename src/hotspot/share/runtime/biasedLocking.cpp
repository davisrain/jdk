/*
 * Copyright (c) 2005, 2017, Oracle and/or its affiliates. All rights reserved.
 * DO NOT ALTER OR REMOVE COPYRIGHT NOTICES OR THIS FILE HEADER.
 *
 * This code is free software; you can redistribute it and/or modify it
 * under the terms of the GNU General Public License version 2 only, as
 * published by the Free Software Foundation.
 *
 * This code is distributed in the hope that it will be useful, but WITHOUT
 * ANY WARRANTY; without even the implied warranty of MERCHANTABILITY or
 * FITNESS FOR A PARTICULAR PURPOSE.  See the GNU General Public License
 * version 2 for more details (a copy is included in the LICENSE file that
 * accompanied this code).
 *
 * You should have received a copy of the GNU General Public License version
 * 2 along with this work; if not, write to the Free Software Foundation,
 * Inc., 51 Franklin St, Fifth Floor, Boston, MA 02110-1301 USA.
 *
 * Please contact Oracle, 500 Oracle Parkway, Redwood Shores, CA 94065 USA
 * or visit www.oracle.com if you need additional information or have any
 * questions.
 *
 */

#include "precompiled.hpp"
#include "logging/log.hpp"
#include "memory/resourceArea.hpp"
#include "oops/klass.inline.hpp"
#include "oops/markOop.hpp"
#include "oops/oop.inline.hpp"
#include "runtime/atomic.hpp"
#include "runtime/basicLock.hpp"
#include "runtime/biasedLocking.hpp"
#include "runtime/task.hpp"
#include "runtime/vframe.hpp"
#include "runtime/vmThread.hpp"
#include "runtime/vm_operations.hpp"
#include "trace/tracing.hpp"

static bool _biased_locking_enabled = false;
BiasedLockingCounters BiasedLocking::_counters;

static GrowableArray<Handle>*  _preserved_oop_stack  = NULL;
static GrowableArray<markOop>* _preserved_mark_stack = NULL;

static void enable_biased_locking(InstanceKlass* k) {
  k->set_prototype_header(markOopDesc::biased_locking_prototype());
}

class VM_EnableBiasedLocking: public VM_Operation {
 private:
  bool _is_cheap_allocated;
 public:
  VM_EnableBiasedLocking(bool is_cheap_allocated) { _is_cheap_allocated = is_cheap_allocated; }
  VMOp_Type type() const          { return VMOp_EnableBiasedLocking; }
  Mode evaluation_mode() const    { return _is_cheap_allocated ? _async_safepoint : _safepoint; }
  bool is_cheap_allocated() const { return _is_cheap_allocated; }

  void doit() {
    // Iterate the class loader data dictionaries enabling biased locking for all
    // currently loaded classes.
    ClassLoaderDataGraph::dictionary_classes_do(enable_biased_locking);
    // Indicate that future instances should enable it as well
    _biased_locking_enabled = true;

    log_info(biasedlocking)("Biased locking enabled");
  }

  bool allow_nested_vm_operations() const        { return false; }
};


// One-shot PeriodicTask subclass for enabling biased locking
class EnableBiasedLockingTask : public PeriodicTask {
 public:
  EnableBiasedLockingTask(size_t interval_time) : PeriodicTask(interval_time) {}

  virtual void task() {
    // Use async VM operation to avoid blocking the Watcher thread.
    // VM Thread will free C heap storage.
    VM_EnableBiasedLocking *op = new VM_EnableBiasedLocking(true);
    VMThread::execute(op);

    // Reclaim our storage and disenroll ourself
    delete this;
  }
};


void BiasedLocking::init() {
  // If biased locking is enabled, schedule a task to fire a few
  // seconds into the run which turns on biased locking for all
  // currently loaded classes as well as future ones. This is a
  // workaround for startup time regressions due to a large number of
  // safepoints being taken during VM startup for bias revocation.
  // Ideally we would have a lower cost for individual bias revocation
  // and not need a mechanism like this.
  if (UseBiasedLocking) {
    if (BiasedLockingStartupDelay > 0) {
      EnableBiasedLockingTask* task = new EnableBiasedLockingTask(BiasedLockingStartupDelay);
      task->enroll();
    } else {
      VM_EnableBiasedLocking op(false);
      VMThread::execute(&op);
    }
  }
}


bool BiasedLocking::enabled() {
  return _biased_locking_enabled;
}

// Returns MonitorInfos for all objects locked on this thread in youngest to oldest order
static GrowableArray<MonitorInfo*>* get_or_compute_monitor_info(JavaThread* thread) {
  GrowableArray<MonitorInfo*>* info = thread->cached_monitor_info();
  if (info != NULL) {
    return info;
  }

  info = new GrowableArray<MonitorInfo*>();

  // It's possible for the thread to not have any Java frames on it,
  // i.e., if it's the main thread and it's already returned from main()
  if (thread->has_last_Java_frame()) {
    RegisterMap rm(thread);
    for (javaVFrame* vf = thread->last_java_vframe(&rm); vf != NULL; vf = vf->java_sender()) {
      GrowableArray<MonitorInfo*> *monitors = vf->monitors();
      if (monitors != NULL) {
        int len = monitors->length();
        // Walk monitors youngest to oldest
        for (int i = len - 1; i >= 0; i--) {
          MonitorInfo* mon_info = monitors->at(i);
          if (mon_info->eliminated()) continue;
          oop owner = mon_info->owner();
          if (owner != NULL) {
            info->append(mon_info);
          }
        }
      }
    }
  }

  thread->set_cached_monitor_info(info);
  return info;
}

// After the call, *biased_locker will be set to obj->mark()->biased_locker() if biased_locker != NULL,
// AND it is a living thread. Otherwise it will not be updated, (i.e. the caller is responsible for initialization).
static BiasedLocking::Condition revoke_bias(oop obj, bool allow_rebias, bool is_bulk, JavaThread* requesting_thread, JavaThread** biased_locker) {
  markOop mark = obj->mark();
  if (!mark->has_bias_pattern()) {
    if (log_is_enabled(Info, biasedlocking)) {
      ResourceMark rm;
      log_info(biasedlocking)("  (Skipping revocation of object " INTPTR_FORMAT
                              ", mark " INTPTR_FORMAT ", type %s"
                              ", requesting thread " INTPTR_FORMAT
                              " because it's no longer biased)",
                              p2i((void *)obj), (intptr_t) mark,
                              obj->klass()->external_name(),
                              (intptr_t) requesting_thread);
    }
    return BiasedLocking::NOT_BIASED;
  }

  uint age = mark->age();
  markOop   biased_prototype = markOopDesc::biased_locking_prototype()->set_age(age);
  markOop unbiased_prototype = markOopDesc::prototype()->set_age(age);

  // Log at "info" level if not bulk, else "trace" level
  if (!is_bulk) {
    ResourceMark rm;
    log_info(biasedlocking)("Revoking bias of object " INTPTR_FORMAT ", mark "
                            INTPTR_FORMAT ", type %s, prototype header " INTPTR_FORMAT
                            ", allow rebias %d, requesting thread " INTPTR_FORMAT,
                            p2i((void *)obj),
                            (intptr_t) mark,
                            obj->klass()->external_name(),
                            (intptr_t) obj->klass()->prototype_header(),
                            (allow_rebias ? 1 : 0),
                            (intptr_t) requesting_thread);
  } else {
    ResourceMark rm;
    log_trace(biasedlocking)("Revoking bias of object " INTPTR_FORMAT " , mark "
                             INTPTR_FORMAT " , type %s , prototype header " INTPTR_FORMAT
                             " , allow rebias %d , requesting thread " INTPTR_FORMAT,
                             p2i((void *)obj),
                             (intptr_t) mark,
                             obj->klass()->external_name(),
                             (intptr_t) obj->klass()->prototype_header(),
                             (allow_rebias ? 1 : 0),
                             (intptr_t) requesting_thread);
  }

  JavaThread* biased_thread = mark->biased_locker();
  if (biased_thread == NULL) {
    // Object is anonymously biased. We can get here if, for
    // example, we revoke the bias due to an identity hash code
    // being computed for an object.
    if (!allow_rebias) {
      obj->set_mark(unbiased_prototype);
    }
    // Log at "info" level if not bulk, else "trace" level
    if (!is_bulk) {
      log_info(biasedlocking)("  Revoked bias of anonymously-biased object");
    } else {
      log_trace(biasedlocking)("  Revoked bias of anonymously-biased object");
    }
    return BiasedLocking::BIAS_REVOKED;
  }

  // Handle case where the thread toward which the object was biased has exited
  bool thread_is_alive = false;
  if (requesting_thread == biased_thread) {
    thread_is_alive = true;
  } else {
    for (JavaThread* cur_thread = Threads::first(); cur_thread != NULL; cur_thread = cur_thread->next()) {
      if (cur_thread == biased_thread) {
        thread_is_alive = true;
        break;
      }
    }
  }
  if (!thread_is_alive) {
    if (allow_rebias) {
      obj->set_mark(biased_prototype);
    } else {
      obj->set_mark(unbiased_prototype);
    }
    // Log at "info" level if not bulk, else "trace" level
    if (!is_bulk) {
      log_info(biasedlocking)("  Revoked bias of object biased toward dead thread ("
                              PTR_FORMAT ")", p2i(biased_thread));
    } else {
      log_trace(biasedlocking)("  Revoked bias of object biased toward dead thread ("
                               PTR_FORMAT ")", p2i(biased_thread));
    }
    return BiasedLocking::BIAS_REVOKED;
  }

  // Log at "info" level if not bulk, else "trace" level
  if (!is_bulk) {
    log_info(biasedlocking)("  Revoked bias of object biased toward live thread ("
                            PTR_FORMAT ")", p2i(biased_thread));
  } else {
    log_trace(biasedlocking)("  Revoked bias of object biased toward live thread ("
                               PTR_FORMAT ")", p2i(biased_thread));
  }

  // Thread owning bias is alive.
  // Check to see whether it currently owns the lock and, if so,
  // write down the needed displaced headers to the thread's stack.
  // Otherwise, restore the object's header either to the unlocked
  // or unbiased state.
  GrowableArray<MonitorInfo*>* cached_monitor_info = get_or_compute_monitor_info(biased_thread);
  BasicLock* highest_lock = NULL;
  for (int i = 0; i < cached_monitor_info->length(); i++) {
    MonitorInfo* mon_info = cached_monitor_info->at(i);
    if (mon_info->owner() == obj) {
      log_trace(biasedlocking)("   mon_info->owner (" PTR_FORMAT ") == obj (" PTR_FORMAT ")",
                               p2i((void *) mon_info->owner()),
                               p2i((void *) obj));
      // Assume recursive case and fix up highest lock later
      markOop mark = markOopDesc::encode((BasicLock*) NULL);
      highest_lock = mon_info->lock();
      highest_lock->set_displaced_header(mark);
    } else {
      log_trace(biasedlocking)("   mon_info->owner (" PTR_FORMAT ") != obj (" PTR_FORMAT ")",
                               p2i((void *) mon_info->owner()),
                               p2i((void *) obj));
    }
  }
  if (highest_lock != NULL) {
    // Fix up highest lock to contain displaced header and point
    // object at it
    highest_lock->set_displaced_header(unbiased_prototype);
    // Reset object header to point to displaced mark.
    // Must release storing the lock address for platforms without TSO
    // ordering (e.g. ppc).
    obj->release_set_mark(markOopDesc::encode(highest_lock));
    assert(!obj->mark()->has_bias_pattern(), "illegal mark state: stack lock used bias bit");
    // Log at "info" level if not bulk, else "trace" level
    if (!is_bulk) {
      log_info(biasedlocking)("  Revoked bias of currently-locked object");
    } else {
      log_trace(biasedlocking)("  Revoked bias of currently-locked object");
    }
  } else {
    // Log at "info" level if not bulk, else "trace" level
    if (!is_bulk) {
      log_info(biasedlocking)("  Revoked bias of currently-unlocked object");
    } else {
      log_trace(biasedlocking)("  Revoked bias of currently-unlocked object");
    }
    if (allow_rebias) {
      obj->set_mark(biased_prototype);
    } else {
      // Store the unlocked value into the object's header.
      obj->set_mark(unbiased_prototype);
    }
  }

  // If requested, return information on which thread held the bias
  if (biased_locker != NULL) {
    *biased_locker = biased_thread;
  }

  return BiasedLocking::BIAS_REVOKED;
}


enum HeuristicsResult {
  HR_NOT_BIASED    = 1,
  HR_SINGLE_REVOKE = 2,
  HR_BULK_REBIAS   = 3,
  HR_BULK_REVOKE   = 4
};


static HeuristicsResult update_heuristics(oop o, bool allow_rebias) {
  markOop mark = o->mark();
  if (!mark->has_bias_pattern()) {
    return HR_NOT_BIASED;
  }

  // Heuristics to attempt to throttle the number of revocations.
  // Stages:
  // 1. Revoke the biases of all objects in the heap of this type,
  //    but allow rebiasing of those objects if unlocked.
  // 2. Revoke the biases of all objects in the heap of this type
  //    and don't allow rebiasing of these objects. Disable
  //    allocation of objects of that type with the bias bit set.
  Klass* k = o->klass();
  jlong cur_time = os::javaTimeMillis();
  jlong last_bulk_revocation_time = k->last_biased_lock_bulk_revocation_time();
  int revocation_count = k->biased_lock_revocation_count();
  if ((revocation_count >= BiasedLockingBulkRebiasThreshold) &&
      (revocation_count <  BiasedLockingBulkRevokeThreshold) &&
      (last_bulk_revocation_time != 0) &&
      (cur_time - last_bulk_revocation_time >= BiasedLockingDecayTime)) {
    // This is the first revocation we've seen in a while of an
    // object of this type since the last time we performed a bulk
    // rebiasing operation. The application is allocating objects in
    // bulk which are biased toward a thread and then handing them
    // off to another thread. We can cope with this allocation
    // pattern via the bulk rebiasing mechanism so we reset the
    // klass's revocation count rather than allow it to increase
    // monotonically. If we see the need to perform another bulk
    // rebias operation later, we will, and if subsequently we see
    // many more revocation operations in a short period of time we
    // will completely disable biasing for this type.
    k->set_biased_lock_revocation_count(0);
    revocation_count = 0;
  }

  // Make revocation count saturate just beyond BiasedLockingBulkRevokeThreshold
  if (revocation_count <= BiasedLockingBulkRevokeThreshold) {
    revocation_count = k->atomic_incr_biased_lock_revocation_count();
  }

  if (revocation_count == BiasedLockingBulkRevokeThreshold) {
    return HR_BULK_REVOKE;
  }

  if (revocation_count == BiasedLockingBulkRebiasThreshold) {
    return HR_BULK_REBIAS;
  }

  return HR_SINGLE_REVOKE;
}


static BiasedLocking::Condition bulk_revoke_or_rebias_at_safepoint(oop o,
                                                                   bool bulk_rebias,
                                                                   bool attempt_rebias_of_object,
                                                                   JavaThread* requesting_thread) {
  assert(SafepointSynchronize::is_at_safepoint(), "must be done at safepoint");

  log_info(biasedlocking)("* Beginning bulk revocation (kind == %s) because of object "
                          INTPTR_FORMAT " , mark " INTPTR_FORMAT " , type %s",
                          (bulk_rebias ? "rebias" : "revoke"),
                          p2i((void *) o),
                          (intptr_t) o->mark(),
                          o->klass()->external_name());

  jlong cur_time = os::javaTimeMillis();
  o->klass()->set_last_biased_lock_bulk_revocation_time(cur_time);


  Klass* k_o = o->klass();
  Klass* klass = k_o;

  if (bulk_rebias) {
    // Use the epoch in the klass of the object to implicitly revoke
    // all biases of objects of this data type and force them to be
    // reacquired. However, we also need to walk the stacks of all
    // threads and update the headers of lightweight locked objects
    // with biases to have the current epoch.

    // If the prototype header doesn't have the bias pattern, don't
    // try to update the epoch -- assume another VM operation came in
    // and reset the header to the unbiased state, which will
    // implicitly cause all existing biases to be revoked
    if (klass->prototype_header()->has_bias_pattern()) {
      int prev_epoch = klass->prototype_header()->bias_epoch();
      klass->set_prototype_header(klass->prototype_header()->incr_bias_epoch());
      int cur_epoch = klass->prototype_header()->bias_epoch();

      // Now walk all threads' stacks and adjust epochs of any biased
      // and locked objects of this data type we encounter
      for (JavaThread* thr = Threads::first(); thr != NULL; thr = thr->next()) {
        GrowableArray<MonitorInfo*>* cached_monitor_info = get_or_compute_monitor_info(thr);
        for (int i = 0; i < cached_monitor_info->length(); i++) {
          MonitorInfo* mon_info = cached_monitor_info->at(i);
          oop owner = mon_info->owner();
          markOop mark = owner->mark();
          if ((owner->klass() == k_o) && mark->has_bias_pattern()) {
            // We might have encountered this object already in the case of recursive locking
            assert(mark->bias_epoch() == prev_epoch || mark->bias_epoch() == cur_epoch, "error in bias epoch adjustment");
            owner->set_mark(mark->set_bias_epoch(cur_epoch));
          }
        }
      }
    }

    // At this point we're done. All we have to do is potentially
    // adjust the header of the given object to revoke its bias.
    revoke_bias(o, attempt_rebias_of_object && klass->prototype_header()->has_bias_pattern(), true, requesting_thread, NULL);
  } else {
    if (log_is_enabled(Info, biasedlocking)) {
      ResourceMark rm;
      log_info(biasedlocking)("* Disabling biased locking for type %s", klass->external_name());
    }

    // Disable biased locking for this data type. Not only will this
    // cause future instances to not be biased, but existing biased
    // instances will notice that this implicitly caused their biases
    // to be revoked.
    klass->set_prototype_header(markOopDesc::prototype());

    // Now walk all threads' stacks and forcibly revoke the biases of
    // any locked and biased objects of this data type we encounter.
    for (JavaThread* thr = Threads::first(); thr != NULL; thr = thr->next()) {
      GrowableArray<MonitorInfo*>* cached_monitor_info = get_or_compute_monitor_info(thr);
      for (int i = 0; i < cached_monitor_info->length(); i++) {
        MonitorInfo* mon_info = cached_monitor_info->at(i);
        oop owner = mon_info->owner();
        markOop mark = owner->mark();
        if ((owner->klass() == k_o) && mark->has_bias_pattern()) {
          revoke_bias(owner, false, true, requesting_thread, NULL);
        }
      }
    }

    // Must force the bias of the passed object to be forcibly revoked
    // as well to ensure guarantees to callers
    revoke_bias(o, false, true, requesting_thread, NULL);
  }

  log_info(biasedlocking)("* Ending bulk revocation");

  BiasedLocking::Condition status_code = BiasedLocking::BIAS_REVOKED;

  if (attempt_rebias_of_object &&
      o->mark()->has_bias_pattern() &&
      klass->prototype_header()->has_bias_pattern()) {
    markOop new_mark = markOopDesc::encode(requesting_thread, o->mark()->age(),
                                           klass->prototype_header()->bias_epoch());
    o->set_mark(new_mark);
    status_code = BiasedLocking::BIAS_REVOKED_AND_REBIASED;
    log_info(biasedlocking)("  Rebiased object toward thread " INTPTR_FORMAT, (intptr_t) requesting_thread);
  }

  assert(!o->mark()->has_bias_pattern() ||
         (attempt_rebias_of_object && (o->mark()->biased_locker() == requesting_thread)),
         "bug in bulk bias revocation");

  return status_code;
}


static void clean_up_cached_monitor_info() {
  // Walk the thread list clearing out the cached monitors
  for (JavaThread* thr = Threads::first(); thr != NULL; thr = thr->next()) {
    thr->set_cached_monitor_info(NULL);
  }
}


class VM_RevokeBias : public VM_Operation {
protected:
  Handle* _obj;
  GrowableArray<Handle>* _objs;
  JavaThread* _requesting_thread;
  BiasedLocking::Condition _status_code;
  traceid _biased_locker_id;

public:
  VM_RevokeBias(Handle* obj, JavaThread* requesting_thread)
    : _obj(obj)
    , _objs(NULL)
    , _requesting_thread(requesting_thread)
    , _status_code(BiasedLocking::NOT_BIASED)
    , _biased_locker_id(0) {}

  VM_RevokeBias(GrowableArray<Handle>* objs, JavaThread* requesting_thread)
    : _obj(NULL)
    , _objs(objs)
    , _requesting_thread(requesting_thread)
    , _status_code(BiasedLocking::NOT_BIASED)
    , _biased_locker_id(0) {}

  virtual VMOp_Type type() const { return VMOp_RevokeBias; }

  virtual bool doit_prologue() {
    // Verify that there is actual work to do since the callers just
    // give us locked object(s). If we don't find any biased objects
    // there is nothing to do and we avoid a safepoint.
    if (_obj != NULL) {
      markOop mark = (*_obj)()->mark();
      if (mark->has_bias_pattern()) {
        return true;
      }
    } else {
      for ( int i = 0 ; i < _objs->length(); i++ ) {
        markOop mark = (_objs->at(i))()->mark();
        if (mark->has_bias_pattern()) {
          return true;
        }
      }
    }
    return false;
  }

  virtual void doit() {
    if (_obj != NULL) {
      log_info(biasedlocking)("Revoking bias with potentially per-thread safepoint:");
      JavaThread* biased_locker = NULL;
      _status_code = revoke_bias((*_obj)(), false, false, _requesting_thread, &biased_locker);
      if (biased_locker != NULL) {
        _biased_locker_id = THREAD_TRACE_ID(biased_locker);
      }
      clean_up_cached_monitor_info();
      return;
    } else {
      log_info(biasedlocking)("Revoking bias with global safepoint:");
      BiasedLocking::revoke_at_safepoint(_objs);
    }
  }

  BiasedLocking::Condition status_code() const {
    return _status_code;
  }

  traceid biased_locker() const {
    return _biased_locker_id;
  }
};


class VM_BulkRevokeBias : public VM_RevokeBias {
private:
  bool _bulk_rebias;
  bool _attempt_rebias_of_object;

public:
  VM_BulkRevokeBias(Handle* obj, JavaThread* requesting_thread,
                    bool bulk_rebias,
                    bool attempt_rebias_of_object)
    : VM_RevokeBias(obj, requesting_thread)
    , _bulk_rebias(bulk_rebias)
    , _attempt_rebias_of_object(attempt_rebias_of_object) {}

  virtual VMOp_Type type() const { return VMOp_BulkRevokeBias; }
  virtual bool doit_prologue()   { return true; }

  virtual void doit() {
    _status_code = bulk_revoke_or_rebias_at_safepoint((*_obj)(), _bulk_rebias, _attempt_rebias_of_object, _requesting_thread);
    clean_up_cached_monitor_info();
  }
};


BiasedLocking::Condition BiasedLocking::revoke_and_rebias(Handle obj, bool attempt_rebias, TRAPS) {
  assert(!SafepointSynchronize::is_at_safepoint(), "must not be called while at safepoint");

  // We can revoke the biases of anonymously-biased objects
  // efficiently enough that we should not cause these revocations to
  // update the heuristics because doing so may cause unwanted bulk
  // revocations (which are expensive) to occur.
  markOop mark = obj->mark();
  if (mark->is_biased_anonymously() && !attempt_rebias) {
    // We are probably trying to revoke the bias of this object due to
    // an identity hash code computation. Try to revoke the bias
    // without a safepoint. This is possible if we can successfully
    // compare-and-exchange an unbiased header into the mark word of
    // the object, meaning that no other thread has raced to acquire
    // the bias of the object.
    markOop biased_value       = mark;
    markOop unbiased_prototype = markOopDesc::prototype()->set_age(mark->age());
    markOop res_mark = obj->cas_set_mark(unbiased_prototype, mark);
    if (res_mark == biased_value) {
      return BIAS_REVOKED;
    }
  } else if (mark->has_bias_pattern()) {
    Klass* k = obj->klass();
    markOop prototype_header = k->prototype_header();
    if (!prototype_header->has_bias_pattern()) {
      // This object has a stale bias from before the bulk revocation
      // for this data type occurred. It's pointless to update the
      // heuristics at this point so simply update the header with a
      // CAS. If we fail this race, the object's bias has been revoked
      // by another thread so we simply return and let the caller deal
      // with it.
      markOop biased_value       = mark;
      markOop res_mark = obj->cas_set_mark(prototype_header, mark);
      assert(!(*(obj->mark_addr()))->has_bias_pattern(), "even if we raced, should still be revoked");
      return BIAS_REVOKED;
    } else if (prototype_header->bias_epoch() != mark->bias_epoch()) {
      // The epoch of this biasing has expired indicating that the
      // object is effectively unbiased. Depending on whether we need
      // to rebias or revoke the bias of this object we can do it
      // efficiently enough with a CAS that we shouldn't update the
      // heuristics. This is normally done in the assembly code but we
      // can reach this point due to various points in the runtime
      // needing to revoke biases.
      if (attempt_rebias) {
        assert(THREAD->is_Java_thread(), "");
        markOop biased_value       = mark;
        markOop rebiased_prototype = markOopDesc::encode((JavaThread*) THREAD, mark->age(), prototype_header->bias_epoch());
        markOop res_mark = obj->cas_set_mark(rebiased_prototype, mark);
        if (res_mark == biased_value) {
          return BIAS_REVOKED_AND_REBIASED;
        }
      } else {
        markOop biased_value       = mark;
        markOop unbiased_prototype = markOopDesc::prototype()->set_age(mark->age());
        markOop res_mark = obj->cas_set_mark(unbiased_prototype, mark);
        if (res_mark == biased_value) {
          return BIAS_REVOKED;
        }
      }
    }
  }

  HeuristicsResult heuristics = update_heuristics(obj(), attempt_rebias);
  if (heuristics == HR_NOT_BIASED) {
    return NOT_BIASED;
  } else if (heuristics == HR_SINGLE_REVOKE) {
    Klass *k = obj->klass();
    markOop prototype_header = k->prototype_header();
    if (mark->biased_locker() == THREAD &&
        prototype_header->bias_epoch() == mark->bias_epoch()) {
      // A thread is trying to revoke the bias of an object biased
      // toward it, again likely due to an identity hash code
      // computation. We can again avoid a safepoint in this case
      // since we are only going to walk our own stack. There are no
      // races with revocations occurring in other threads because we
      // reach no safepoints in the revocation path.
      // Also check the epoch because even if threads match, another thread
      // can come in with a CAS to steal the bias of an object that has a
      // stale epoch.
      ResourceMark rm;
      log_info(biasedlocking)("Revoking bias by walking my own stack:");
      EventBiasedLockSelfRevocation event;
<<<<<<< HEAD
      BiasedLocking::Condition cond = revoke_bias(obj(), false, false, (JavaThread*) THREAD);
=======
      BiasedLocking::Condition cond = revoke_bias(obj(), false, false, (JavaThread*) THREAD, NULL);
>>>>>>> a908316a
      ((JavaThread*) THREAD)->set_cached_monitor_info(NULL);
      assert(cond == BIAS_REVOKED, "why not?");
      if (event.should_commit()) {
        event.set_lockClass(k);
        event.commit();
      }
      return cond;
    } else {
      EventBiasedLockRevocation event;
      VM_RevokeBias revoke(&obj, (JavaThread*) THREAD);
      VMThread::execute(&revoke);
      if (event.should_commit() && (revoke.status_code() != NOT_BIASED)) {
        event.set_lockClass(k);
        // Subtract 1 to match the id of events committed inside the safepoint
        event.set_safepointId(SafepointSynchronize::safepoint_counter() - 1);
<<<<<<< HEAD
=======
        event.set_previousOwner(revoke.biased_locker());
>>>>>>> a908316a
        event.commit();
      }
      return revoke.status_code();
    }
  }

  assert((heuristics == HR_BULK_REVOKE) ||
         (heuristics == HR_BULK_REBIAS), "?");
  EventBiasedLockClassRevocation event;
  VM_BulkRevokeBias bulk_revoke(&obj, (JavaThread*) THREAD,
                                (heuristics == HR_BULK_REBIAS),
                                attempt_rebias);
  VMThread::execute(&bulk_revoke);
  if (event.should_commit()) {
    event.set_revokedClass(obj->klass());
    event.set_disableBiasing((heuristics != HR_BULK_REBIAS));
    // Subtract 1 to match the id of events committed inside the safepoint
    event.set_safepointId(SafepointSynchronize::safepoint_counter() - 1);
    event.commit();
  }
  return bulk_revoke.status_code();
}


void BiasedLocking::revoke(GrowableArray<Handle>* objs) {
  assert(!SafepointSynchronize::is_at_safepoint(), "must not be called while at safepoint");
  if (objs->length() == 0) {
    return;
  }
  VM_RevokeBias revoke(objs, JavaThread::current());
  VMThread::execute(&revoke);
}


void BiasedLocking::revoke_at_safepoint(Handle h_obj) {
  assert(SafepointSynchronize::is_at_safepoint(), "must only be called while at safepoint");
  oop obj = h_obj();
  HeuristicsResult heuristics = update_heuristics(obj, false);
  if (heuristics == HR_SINGLE_REVOKE) {
    revoke_bias(obj, false, false, NULL, NULL);
  } else if ((heuristics == HR_BULK_REBIAS) ||
             (heuristics == HR_BULK_REVOKE)) {
    bulk_revoke_or_rebias_at_safepoint(obj, (heuristics == HR_BULK_REBIAS), false, NULL);
  }
  clean_up_cached_monitor_info();
}


void BiasedLocking::revoke_at_safepoint(GrowableArray<Handle>* objs) {
  assert(SafepointSynchronize::is_at_safepoint(), "must only be called while at safepoint");
  int len = objs->length();
  for (int i = 0; i < len; i++) {
    oop obj = (objs->at(i))();
    HeuristicsResult heuristics = update_heuristics(obj, false);
    if (heuristics == HR_SINGLE_REVOKE) {
      revoke_bias(obj, false, false, NULL, NULL);
    } else if ((heuristics == HR_BULK_REBIAS) ||
               (heuristics == HR_BULK_REVOKE)) {
      bulk_revoke_or_rebias_at_safepoint(obj, (heuristics == HR_BULK_REBIAS), false, NULL);
    }
  }
  clean_up_cached_monitor_info();
}


void BiasedLocking::preserve_marks() {
  if (!UseBiasedLocking)
    return;

  assert(SafepointSynchronize::is_at_safepoint(), "must only be called while at safepoint");

  assert(_preserved_oop_stack  == NULL, "double initialization");
  assert(_preserved_mark_stack == NULL, "double initialization");

  // In order to reduce the number of mark words preserved during GC
  // due to the presence of biased locking, we reinitialize most mark
  // words to the class's prototype during GC -- even those which have
  // a currently valid bias owner. One important situation where we
  // must not clobber a bias is when a biased object is currently
  // locked. To handle this case we iterate over the currently-locked
  // monitors in a prepass and, if they are biased, preserve their
  // mark words here. This should be a relatively small set of objects
  // especially compared to the number of objects in the heap.
  _preserved_mark_stack = new (ResourceObj::C_HEAP, mtInternal) GrowableArray<markOop>(10, true);
  _preserved_oop_stack = new (ResourceObj::C_HEAP, mtInternal) GrowableArray<Handle>(10, true);

  ResourceMark rm;
  Thread* cur = Thread::current();
  for (JavaThread* thread = Threads::first(); thread != NULL; thread = thread->next()) {
    if (thread->has_last_Java_frame()) {
      RegisterMap rm(thread);
      for (javaVFrame* vf = thread->last_java_vframe(&rm); vf != NULL; vf = vf->java_sender()) {
        GrowableArray<MonitorInfo*> *monitors = vf->monitors();
        if (monitors != NULL) {
          int len = monitors->length();
          // Walk monitors youngest to oldest
          for (int i = len - 1; i >= 0; i--) {
            MonitorInfo* mon_info = monitors->at(i);
            if (mon_info->owner_is_scalar_replaced()) continue;
            oop owner = mon_info->owner();
            if (owner != NULL) {
              markOop mark = owner->mark();
              if (mark->has_bias_pattern()) {
                _preserved_oop_stack->push(Handle(cur, owner));
                _preserved_mark_stack->push(mark);
              }
            }
          }
        }
      }
    }
  }
}


void BiasedLocking::restore_marks() {
  if (!UseBiasedLocking)
    return;

  assert(_preserved_oop_stack  != NULL, "double free");
  assert(_preserved_mark_stack != NULL, "double free");

  int len = _preserved_oop_stack->length();
  for (int i = 0; i < len; i++) {
    Handle owner = _preserved_oop_stack->at(i);
    markOop mark = _preserved_mark_stack->at(i);
    owner->set_mark(mark);
  }

  delete _preserved_oop_stack;
  _preserved_oop_stack = NULL;
  delete _preserved_mark_stack;
  _preserved_mark_stack = NULL;
}


int* BiasedLocking::total_entry_count_addr()                   { return _counters.total_entry_count_addr(); }
int* BiasedLocking::biased_lock_entry_count_addr()             { return _counters.biased_lock_entry_count_addr(); }
int* BiasedLocking::anonymously_biased_lock_entry_count_addr() { return _counters.anonymously_biased_lock_entry_count_addr(); }
int* BiasedLocking::rebiased_lock_entry_count_addr()           { return _counters.rebiased_lock_entry_count_addr(); }
int* BiasedLocking::revoked_lock_entry_count_addr()            { return _counters.revoked_lock_entry_count_addr(); }
int* BiasedLocking::fast_path_entry_count_addr()               { return _counters.fast_path_entry_count_addr(); }
int* BiasedLocking::slow_path_entry_count_addr()               { return _counters.slow_path_entry_count_addr(); }


// BiasedLockingCounters

int BiasedLockingCounters::slow_path_entry_count() {
  if (_slow_path_entry_count != 0) {
    return _slow_path_entry_count;
  }
  int sum = _biased_lock_entry_count   + _anonymously_biased_lock_entry_count +
            _rebiased_lock_entry_count + _revoked_lock_entry_count +
            _fast_path_entry_count;

  return _total_entry_count - sum;
}

void BiasedLockingCounters::print_on(outputStream* st) {
  tty->print_cr("# total entries: %d", _total_entry_count);
  tty->print_cr("# biased lock entries: %d", _biased_lock_entry_count);
  tty->print_cr("# anonymously biased lock entries: %d", _anonymously_biased_lock_entry_count);
  tty->print_cr("# rebiased lock entries: %d", _rebiased_lock_entry_count);
  tty->print_cr("# revoked lock entries: %d", _revoked_lock_entry_count);
  tty->print_cr("# fast path lock entries: %d", _fast_path_entry_count);
  tty->print_cr("# slow path lock entries: %d", slow_path_entry_count());
}<|MERGE_RESOLUTION|>--- conflicted
+++ resolved
@@ -663,11 +663,7 @@
       ResourceMark rm;
       log_info(biasedlocking)("Revoking bias by walking my own stack:");
       EventBiasedLockSelfRevocation event;
-<<<<<<< HEAD
-      BiasedLocking::Condition cond = revoke_bias(obj(), false, false, (JavaThread*) THREAD);
-=======
       BiasedLocking::Condition cond = revoke_bias(obj(), false, false, (JavaThread*) THREAD, NULL);
->>>>>>> a908316a
       ((JavaThread*) THREAD)->set_cached_monitor_info(NULL);
       assert(cond == BIAS_REVOKED, "why not?");
       if (event.should_commit()) {
@@ -683,10 +679,7 @@
         event.set_lockClass(k);
         // Subtract 1 to match the id of events committed inside the safepoint
         event.set_safepointId(SafepointSynchronize::safepoint_counter() - 1);
-<<<<<<< HEAD
-=======
         event.set_previousOwner(revoke.biased_locker());
->>>>>>> a908316a
         event.commit();
       }
       return revoke.status_code();
