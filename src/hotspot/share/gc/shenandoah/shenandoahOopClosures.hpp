--- conflicted
+++ resolved
@@ -46,11 +46,7 @@
   bool _weak;
 
 protected:
-<<<<<<< HEAD
-  template <class T, GenerationMode GENERATION, StringDedupMode STRING_DEDUP>
-=======
-  template <class T>
->>>>>>> df05b4d1
+  template <class T, GenerationMode GENERATION>
   void work(T *p);
 
 public:
@@ -69,11 +65,7 @@
 protected:
   ShenandoahHeap* const _heap;
 
-<<<<<<< HEAD
-  template <class T, GenerationMode GENERATION, StringDedupMode STRING_DEDUP>
-=======
-  template <class T>
->>>>>>> df05b4d1
+  template <class T, GenerationMode GENERATION>
   inline void work(T* p);
 
 public:
@@ -88,11 +80,7 @@
 class ShenandoahMarkUpdateRefsClosure : public ShenandoahMarkUpdateRefsSuperClosure {
 private:
   template <class T>
-<<<<<<< HEAD
-  inline void do_oop_work(T* p)     { work<T, GENERATION, NO_DEDUP>(p); }
-=======
-  inline void do_oop_work(T* p)     { work<T>(p); }
->>>>>>> df05b4d1
+  inline void do_oop_work(T* p)     { work<T, GENERATION>(p); }
 
 public:
   ShenandoahMarkUpdateRefsClosure(ShenandoahObjToScanQueue* q, ShenandoahReferenceProcessor* rp, ShenandoahObjToScanQueue* old = NULL) :
@@ -103,33 +91,11 @@
   virtual bool do_metadata()        { return false; }
 };
 
-<<<<<<< HEAD
-template <GenerationMode GENERATION>
-class ShenandoahMarkUpdateRefsDedupClosure : public ShenandoahMarkUpdateRefsSuperClosure {
-private:
-  template <class T>
-  inline void do_oop_work(T* p)     { work<T, GENERATION, ENQUEUE_DEDUP>(p); }
-
-public:
-  ShenandoahMarkUpdateRefsDedupClosure(ShenandoahObjToScanQueue* q, ShenandoahReferenceProcessor* rp, ShenandoahObjToScanQueue* old = NULL) :
-    ShenandoahMarkUpdateRefsSuperClosure(q, rp, old) {}
-
-  virtual void do_oop(narrowOop* p) { do_oop_work(p); }
-  virtual void do_oop(oop* p)       { do_oop_work(p); }
-  virtual bool do_metadata()        { return false; }
-};
-
 template <GenerationMode GENERATION>
 class ShenandoahMarkUpdateRefsMetadataClosure : public ShenandoahMarkUpdateRefsSuperClosure {
 private:
   template <class T>
-  inline void do_oop_work(T* p)     { work<T, GENERATION, NO_DEDUP>(p); }
-=======
-class ShenandoahMarkUpdateRefsMetadataClosure : public ShenandoahMarkUpdateRefsSuperClosure {
-private:
-  template <class T>
-  inline void do_oop_work(T* p)     { work<T>(p); }
->>>>>>> df05b4d1
+  inline void do_oop_work(T* p)     { work<T, GENERATION>(p); }
 
 public:
   ShenandoahMarkUpdateRefsMetadataClosure(ShenandoahObjToScanQueue* q, ShenandoahReferenceProcessor* rp, ShenandoahObjToScanQueue* old = NULL) :
@@ -140,33 +106,11 @@
   virtual bool do_metadata()        { return true; }
 };
 
-<<<<<<< HEAD
-template <GenerationMode GENERATION>
-class ShenandoahMarkUpdateRefsMetadataDedupClosure : public ShenandoahMarkUpdateRefsSuperClosure {
-private:
-  template <class T>
-  inline void do_oop_work(T* p)     { work<T, GENERATION, ENQUEUE_DEDUP>(p); }
-
-public:
-  ShenandoahMarkUpdateRefsMetadataDedupClosure(ShenandoahObjToScanQueue* q, ShenandoahReferenceProcessor* rp, ShenandoahObjToScanQueue* old = NULL) :
-    ShenandoahMarkUpdateRefsSuperClosure(q, rp, old) {}
-
-  virtual void do_oop(narrowOop* p) { do_oop_work(p); }
-  virtual void do_oop(oop* p)       { do_oop_work(p); }
-  virtual bool do_metadata()        { return true; }
-};
-=======
->>>>>>> df05b4d1
-
 template <GenerationMode GENERATION>
 class ShenandoahMarkRefsClosure : public ShenandoahMarkRefsSuperClosure {
 private:
   template <class T>
-<<<<<<< HEAD
-  inline void do_oop_work(T* p)     { work<T, GENERATION, NO_DEDUP>(p); }
-=======
-  inline void do_oop_work(T* p)     { work<T>(p); }
->>>>>>> df05b4d1
+  inline void do_oop_work(T* p)     { work<T, GENERATION>(p); }
 
 public:
   ShenandoahMarkRefsClosure(ShenandoahObjToScanQueue* q, ShenandoahReferenceProcessor* rp, ShenandoahObjToScanQueue* old = NULL) :
@@ -177,33 +121,11 @@
   virtual bool do_metadata()        { return false; }
 };
 
-<<<<<<< HEAD
-template <GenerationMode GENERATION>
-class ShenandoahMarkRefsDedupClosure : public ShenandoahMarkRefsSuperClosure {
-private:
-  template <class T>
-  inline void do_oop_work(T* p)     { work<T, GENERATION, ENQUEUE_DEDUP>(p); }
-
-public:
-  ShenandoahMarkRefsDedupClosure(ShenandoahObjToScanQueue* q, ShenandoahReferenceProcessor* rp, ShenandoahObjToScanQueue* old = NULL) :
-    ShenandoahMarkRefsSuperClosure(q, rp, old) {};
-
-  virtual void do_oop(narrowOop* p) { do_oop_work(p); }
-  virtual void do_oop(oop* p)       { do_oop_work(p); }
-  virtual bool do_metadata()        { return false; }
-};
-=======
->>>>>>> df05b4d1
-
 template <GenerationMode GENERATION>
 class ShenandoahMarkRefsMetadataClosure : public ShenandoahMarkRefsSuperClosure {
 private:
   template <class T>
-<<<<<<< HEAD
-  inline void do_oop_work(T* p)     { work<T, GENERATION, NO_DEDUP>(p); }
-=======
-  inline void do_oop_work(T* p)     { work<T>(p); }
->>>>>>> df05b4d1
+  inline void do_oop_work(T* p)     { work<T, GENERATION>(p); }
 
 public:
   ShenandoahMarkRefsMetadataClosure(ShenandoahObjToScanQueue* q, ShenandoahReferenceProcessor* rp, ShenandoahObjToScanQueue* old = NULL) :
@@ -214,24 +136,6 @@
   virtual bool do_metadata()        { return true; }
 };
 
-<<<<<<< HEAD
-template <GenerationMode GENERATION>
-class ShenandoahMarkRefsMetadataDedupClosure : public ShenandoahMarkRefsSuperClosure {
-private:
-  template <class T>
-  inline void do_oop_work(T* p)     { work<T, GENERATION, ENQUEUE_DEDUP>(p); }
-
-public:
-  ShenandoahMarkRefsMetadataDedupClosure(ShenandoahObjToScanQueue* q, ShenandoahReferenceProcessor* rp, ShenandoahObjToScanQueue* old = NULL) :
-    ShenandoahMarkRefsSuperClosure(q, rp, old) {};
-
-  virtual void do_oop(narrowOop* p) { do_oop_work(p); }
-  virtual void do_oop(oop* p)       { do_oop_work(p); }
-  virtual bool do_metadata()        { return true; }
-};
-
-=======
->>>>>>> df05b4d1
 class ShenandoahUpdateRefsSuperClosure : public BasicOopIterateClosure {
 protected:
   ShenandoahHeap* _heap;
