--- conflicted
+++ resolved
@@ -303,7 +303,7 @@
 
   PLAB* plab = ShenandoahThreadLocalData::plab(thread);
   HeapWord* obj;
-  if (plab == NULL) {
+  if (plab == nullptr) {
     assert(!thread->is_Java_thread() && !thread->is_Worker_thread(), "Performance: thread should have PLAB: %s", thread->name());
     // No PLABs in this thread, fallback to shared allocation
     return nullptr;
@@ -355,7 +355,7 @@
       // Skip the potential promotion attempt for this one.
     } else if (r->age() + mark.age() >= InitialTenuringThreshold) {
       oop result = try_evacuate_object(p, thread, r, OLD_GENERATION);
-      if (result != NULL) {
+      if (result != nullptr) {
         return result;
       }
       // If we failed to promote this aged object, we'll fall through to code below and evacuate to young-gen.
@@ -364,20 +364,15 @@
   return try_evacuate_object(p, thread, r, target_gen);
 }
 
-<<<<<<< HEAD
 // try_evacuate_object registers the object and dirties the associated remembered set information when evacuating
 // to OLD_GENERATION.
 inline oop ShenandoahHeap::try_evacuate_object(oop p, Thread* thread, ShenandoahHeapRegion* from_region,
                                                ShenandoahRegionAffiliation target_gen) {
   bool alloc_from_lab = true;
   bool has_plab = false;
-  HeapWord* copy = NULL;
+  HeapWord* copy = nullptr;
   size_t size = p->size();
   bool is_promotion = (target_gen == OLD_GENERATION) && from_region->is_young();
-=======
-  bool alloc_from_gclab = true;
-  HeapWord* copy = nullptr;
->>>>>>> 861e3020
 
 #ifdef ASSERT
   if (ShenandoahOOMDuringEvacALot &&
@@ -433,39 +428,31 @@
         }
       }
     }
-<<<<<<< HEAD
-
-    if (copy == NULL) {
+
+    if (copy == nullptr) {
       // If we failed to allocate in LAB, we'll try a shared allocation.
       if (!is_promotion || !has_plab || (size > PLAB::min_size())) {
         ShenandoahAllocRequest req = ShenandoahAllocRequest::for_shared_gc(size, target_gen);
         copy = allocate_memory(req, is_promotion);
         alloc_from_lab = false;
       }
-      // else, we leave copy equal to NULL, signaling a promotion failure below if appropriate.
+      // else, we leave copy equal to nullptr, signaling a promotion failure below if appropriate.
       // We choose not to promote objects smaller than PLAB::min_size() by way of shared allocations, as this is too
       // costly.  Instead, we'll simply "evacuate" to young-gen memory (using a GCLAB) and will promote in a future
       // evacuation pass.  This condition is denoted by: is_promotion && has_plab && (size <= PLAB::min_size())
-=======
-    if (copy == nullptr) {
-      ShenandoahAllocRequest req = ShenandoahAllocRequest::for_shared_gc(size);
-      copy = allocate_memory(req);
-      alloc_from_gclab = false;
->>>>>>> 861e3020
     }
 #ifdef ASSERT
   }
 #endif
 
-<<<<<<< HEAD
-  if (copy == NULL) {
+  if (copy == nullptr) {
     if (target_gen == OLD_GENERATION) {
       assert(mode()->is_generational(), "Should only be here in generational mode.");
       if (from_region->is_young()) {
         // Signal that promotion failed. Will evacuate this old object somewhere in young gen.
         report_promotion_failure(thread, size);
         handle_promotion_failure();
-        return NULL;
+        return nullptr;
       } else {
         // Remember that evacuation to old gen failed. We'll want to trigger a full gc to recover from this
         // after the evacuation threads have finished.
@@ -473,9 +460,6 @@
       }
     }
 
-=======
-  if (copy == nullptr) {
->>>>>>> 861e3020
     control_thread()->handle_alloc_failure_evac(size);
 
     _oom_evac_handler.handle_out_of_memory_during_evacuation();
@@ -499,15 +483,11 @@
   oop result = ShenandoahForwarding::try_update_forwardee(p, copy_val);
   if (result == copy_val) {
     // Successfully evacuated. Our copy is now the public one!
-<<<<<<< HEAD
     _evac_tracker->end_evacuation(thread, size * HeapWordSize, ShenandoahHeap::get_object_age(copy_val));
     if (mode()->is_generational() && target_gen == OLD_GENERATION) {
       handle_old_evacuation(copy, size, from_region->is_young());
     }
-    shenandoah_assert_correct(NULL, copy_val);
-=======
     shenandoah_assert_correct(nullptr, copy_val);
->>>>>>> 861e3020
     return copy_val;
   }  else {
     // Failed to evacuate. We need to deal with the object that is left behind. Since this
@@ -543,12 +523,8 @@
       // have to explicitly overwrite the copy with the filler object. With that overwrite,
       // we have to keep the fwdptr initialized and pointing to our (stale) copy.
       fill_with_object(copy, size);
-<<<<<<< HEAD
-      shenandoah_assert_correct(NULL, copy_val);
+      shenandoah_assert_correct(nullptr, copy_val);
       // For non-LAB allocations, the object has already been registered
-=======
-      shenandoah_assert_correct(nullptr, copy_val);
->>>>>>> 861e3020
     }
     shenandoah_assert_correct(nullptr, result);
     return result;
@@ -586,7 +562,7 @@
     return true;
   }
 
-  if (active_generation() == NULL) {
+  if (active_generation() == nullptr) {
     // no collection is happening, only expect this to be called
     // when concurrent processing is active, but that could change
     return false;
