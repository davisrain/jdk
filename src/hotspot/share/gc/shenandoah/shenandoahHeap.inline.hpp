--- conflicted
+++ resolved
@@ -407,8 +407,7 @@
   // Copy the object:
   Copy::aligned_disjoint_words(cast_from_oop<HeapWord*>(p), copy, size);
 
-<<<<<<< HEAD
-  oop copy_val = oop(copy);
+  oop copy_val = cast_to_oop(copy);
   if (target_gen == YOUNG_GENERATION) {
     // Increment the age in young copies, absorbing region age.
     // (Only retired regions will have more than zero age to pass along.)
@@ -423,10 +422,6 @@
   }
 
   // Try to install the new forwarding pointer.
-=======
-  // Try to install the new forwarding pointer.
-  oop copy_val = cast_to_oop(copy);
->>>>>>> df05b4d1
   oop result = ShenandoahForwarding::try_update_forwardee(p, copy_val);
   if (result == copy_val) {
     if (target_gen == OLD_GENERATION) {
