--- conflicted
+++ resolved
@@ -1,9 +1,5 @@
 /*
-<<<<<<< HEAD
- * Copyright (c) 2018, 2020, Red Hat, Inc. All rights reserved.
-=======
  * Copyright (c) 2018, 2021, Red Hat, Inc. All rights reserved.
->>>>>>> 5940287b
  * DO NOT ALTER OR REMOVE COPYRIGHT NOTICES OR THIS FILE HEADER.
  *
  * This code is free software; you can redistribute it and/or modify it
@@ -77,7 +73,8 @@
                                     Node* pre_val,
                                     BasicType bt) const;
 
-<<<<<<< HEAD
+  Node* shenandoah_iu_barrier(GraphKit* kit, Node* obj) const;
+
   Node* byte_map_base_node(GraphKit* kit) const;
 
   void post_barrier(GraphKit* kit,
@@ -89,12 +86,6 @@
                     Node* val,
                     BasicType bt,
                     bool use_precise) const;
-
-  Node* shenandoah_enqueue_barrier(GraphKit* kit, Node* val) const;
-  Node* shenandoah_storeval_barrier(GraphKit* kit, Node* obj) const;
-=======
-  Node* shenandoah_iu_barrier(GraphKit* kit, Node* obj) const;
->>>>>>> 5940287b
 
   void insert_pre_barrier(GraphKit* kit, Node* base_oop, Node* offset,
                           Node* pre_val, bool need_mem_bar) const;
