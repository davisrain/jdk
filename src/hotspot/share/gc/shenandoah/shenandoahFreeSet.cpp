/*
 * Copyright (c) 2016, 2021, Red Hat, Inc. All rights reserved.
 * Copyright Amazon.com Inc. or its affiliates. All Rights Reserved.
 * DO NOT ALTER OR REMOVE COPYRIGHT NOTICES OR THIS FILE HEADER.
 *
 * This code is free software; you can redistribute it and/or modify it
 * under the terms of the GNU General Public License version 2 only, as
 * published by the Free Software Foundation.
 *
 * This code is distributed in the hope that it will be useful, but WITHOUT
 * ANY WARRANTY; without even the implied warranty of MERCHANTABILITY or
 * FITNESS FOR A PARTICULAR PURPOSE.  See the GNU General Public License
 * version 2 for more details (a copy is included in the LICENSE file that
 * accompanied this code).
 *
 * You should have received a copy of the GNU General Public License version
 * 2 along with this work; if not, write to the Free Software Foundation,
 * Inc., 51 Franklin St, Fifth Floor, Boston, MA 02110-1301 USA.
 *
 * Please contact Oracle, 500 Oracle Parkway, Redwood Shores, CA 94065 USA
 * or visit www.oracle.com if you need additional information or have any
 * questions.
 *
 */

#include "precompiled.hpp"
#include "gc/shared/tlab_globals.hpp"
#include "gc/shenandoah/shenandoahAffiliation.hpp"
#include "gc/shenandoah/shenandoahBarrierSet.hpp"
#include "gc/shenandoah/shenandoahFreeSet.hpp"
#include "gc/shenandoah/shenandoahHeap.inline.hpp"
#include "gc/shenandoah/shenandoahHeapRegionSet.hpp"
#include "gc/shenandoah/shenandoahMarkingContext.inline.hpp"
#include "gc/shenandoah/shenandoahOldGeneration.hpp"
#include "gc/shenandoah/shenandoahScanRemembered.inline.hpp"
#include "gc/shenandoah/shenandoahYoungGeneration.hpp"
#include "logging/logStream.hpp"
#include "memory/resourceArea.hpp"
#include "runtime/orderAccess.hpp"

ShenandoahSetsOfFree::ShenandoahSetsOfFree(size_t max_regions, ShenandoahFreeSet* free_set) :
    _max(max_regions),
    _free_set(free_set),
    _region_size_bytes(ShenandoahHeapRegion::region_size_bytes())
{
  _membership = NEW_C_HEAP_ARRAY(ShenandoahFreeMemoryType, max_regions, mtGC);
  clear_internal();
}

ShenandoahSetsOfFree::~ShenandoahSetsOfFree() {
  FREE_C_HEAP_ARRAY(ShenandoahFreeMemoryType, _membership);
}


void ShenandoahSetsOfFree::clear_internal() {
  for (size_t idx = 0; idx < _max; idx++) {
    _membership[idx] = NotFree;
  }

  for (size_t idx = 0; idx < NumFreeSets; idx++) {
    _leftmosts[idx] = _max;
    _rightmosts[idx] = 0;
    _leftmosts_empty[idx] = _max;
    _rightmosts_empty[idx] = 0;
    _capacity_of[idx] = 0;
    _used_by[idx] = 0;
  }

  _left_to_right_bias[Mutator] = true;
  _left_to_right_bias[Collector] = false;
  _left_to_right_bias[OldCollector] = false;

  _region_counts[Mutator] = 0;
  _region_counts[Collector] = 0;
  _region_counts[OldCollector] = 0;
  _region_counts[NotFree] = _max;
}

void ShenandoahSetsOfFree::clear_all() {
  clear_internal();
}

void ShenandoahSetsOfFree::increase_used(ShenandoahFreeMemoryType which_set, size_t bytes) {
  assert (which_set > NotFree && which_set < NumFreeSets, "Set must correspond to a valid freeset");
  _used_by[which_set] += bytes;
  assert (_used_by[which_set] <= _capacity_of[which_set],
          "Must not use (" SIZE_FORMAT ") more than capacity (" SIZE_FORMAT ") after increase by " SIZE_FORMAT,
          _used_by[which_set], _capacity_of[which_set], bytes);
}

inline void ShenandoahSetsOfFree::shrink_bounds_if_touched(ShenandoahFreeMemoryType set, size_t idx) {
  if (idx == _leftmosts[set]) {
    while ((_leftmosts[set] < _max) && !in_free_set(_leftmosts[set], set)) {
      _leftmosts[set]++;
    }
    if (_leftmosts_empty[set] < _leftmosts[set]) {
      // This gets us closer to where we need to be; we'll scan further when leftmosts_empty is requested.
      _leftmosts_empty[set] = _leftmosts[set];
    }
  }
  if (idx == _rightmosts[set]) {
    while (_rightmosts[set] > 0 && !in_free_set(_rightmosts[set], set)) {
      _rightmosts[set]--;
    }
    if (_rightmosts_empty[set] > _rightmosts[set]) {
      // This gets us closer to where we need to be; we'll scan further when rightmosts_empty is requested.
      _rightmosts_empty[set] = _rightmosts[set];
    }
  }
}

inline void ShenandoahSetsOfFree::expand_bounds_maybe(ShenandoahFreeMemoryType set, size_t idx, size_t region_capacity) {
  if (region_capacity == _region_size_bytes) {
    if (_leftmosts_empty[set] > idx) {
      _leftmosts_empty[set] = idx;
    }
    if (_rightmosts_empty[set] < idx) {
      _rightmosts_empty[set] = idx;
    }
  }
  if (_leftmosts[set] > idx) {
    _leftmosts[set] = idx;
  }
  if (_rightmosts[set] < idx) {
    _rightmosts[set] = idx;
  }
}

void ShenandoahSetsOfFree::remove_from_free_sets(size_t idx) {
  assert (idx < _max, "index is sane: " SIZE_FORMAT " < " SIZE_FORMAT, idx, _max);
  ShenandoahFreeMemoryType orig_set = membership(idx);
  assert (orig_set > NotFree && orig_set < NumFreeSets, "Cannot remove from free sets if not already free");
  _membership[idx] = NotFree;
  shrink_bounds_if_touched(orig_set, idx);

  _region_counts[orig_set]--;
  _region_counts[NotFree]++;
}


void ShenandoahSetsOfFree::make_free(size_t idx, ShenandoahFreeMemoryType which_set, size_t region_capacity) {
  assert (idx < _max, "index is sane: " SIZE_FORMAT " < " SIZE_FORMAT, idx, _max);
  assert (_membership[idx] == NotFree, "Cannot make free if already free");
  assert (which_set > NotFree && which_set < NumFreeSets, "selected free set must be valid");
  _membership[idx] = which_set;
  _capacity_of[which_set] += region_capacity;
  expand_bounds_maybe(which_set, idx, region_capacity);

  _region_counts[NotFree]--;
  _region_counts[which_set]++;
}

void ShenandoahSetsOfFree::move_to_set(size_t idx, ShenandoahFreeMemoryType new_set, size_t region_capacity) {
  assert (idx < _max, "index is sane: " SIZE_FORMAT " < " SIZE_FORMAT, idx, _max);
  assert ((new_set > NotFree) && (new_set < NumFreeSets), "New set must be valid");
  ShenandoahFreeMemoryType orig_set = _membership[idx];
  assert ((orig_set > NotFree) && (orig_set < NumFreeSets), "Cannot move free unless already free");
  // Expected transitions:
  //  During rebuild: Mutator => Collector
  //                  Mutator empty => Collector
  //  During flip_to_gc:
  //                  Mutator empty => Collector
  //                  Mutator empty => Old Collector
  // At start of update refs:
  //                  Collector => Mutator
  //                  OldCollector Empty => Mutator
  assert (((region_capacity <= _region_size_bytes) &&
           ((orig_set == Mutator) && (new_set == Collector)) ||
           ((orig_set == Collector) && (new_set == Mutator))) ||
          ((region_capacity == _region_size_bytes) &&
           ((orig_set == Mutator) && (new_set == Collector)) ||
           ((orig_set == OldCollector) && (new_set == Mutator)) ||
           (new_set == OldCollector)), "Unexpected movement between sets");

  _membership[idx] = new_set;
  _capacity_of[orig_set] -= region_capacity;
  shrink_bounds_if_touched(orig_set, idx);

  _capacity_of[new_set] += region_capacity;
  expand_bounds_maybe(new_set, idx, region_capacity);

  _region_counts[orig_set]--;
  _region_counts[new_set]++;
}

inline ShenandoahFreeMemoryType ShenandoahSetsOfFree::membership(size_t idx) const {
  assert (idx < _max, "index is sane: " SIZE_FORMAT " < " SIZE_FORMAT, idx, _max);
  return _membership[idx];
}

  // Returns true iff region idx is in the test_set free_set.  Before returning true, asserts that the free
  // set is not empty.  Requires that test_set != NotFree or NumFreeSets.
inline bool ShenandoahSetsOfFree::in_free_set(size_t idx, ShenandoahFreeMemoryType test_set) const {
  assert (idx < _max, "index is sane: " SIZE_FORMAT " < " SIZE_FORMAT, idx, _max);
  if (_membership[idx] == test_set) {
    assert (test_set == NotFree || _free_set->alloc_capacity(idx) > 0, "Free regions must have alloc capacity");
    return true;
  } else {
    return false;
  }
}

inline size_t ShenandoahSetsOfFree::leftmost(ShenandoahFreeMemoryType which_set) const {
  assert (which_set > NotFree && which_set < NumFreeSets, "selected free set must be valid");
  size_t idx = _leftmosts[which_set];
  if (idx >= _max) {
    return _max;
  } else {
    assert (in_free_set(idx, which_set), "left-most region must be free");
    return idx;
  }
}

inline size_t ShenandoahSetsOfFree::rightmost(ShenandoahFreeMemoryType which_set) const {
  assert (which_set > NotFree && which_set < NumFreeSets, "selected free set must be valid");
  size_t idx = _rightmosts[which_set];
  assert ((_leftmosts[which_set] == _max) || in_free_set(idx, which_set), "right-most region must be free");
  return idx;
}

inline bool ShenandoahSetsOfFree::is_empty(ShenandoahFreeMemoryType which_set) const {
  assert (which_set > NotFree && which_set < NumFreeSets, "selected free set must be valid");
  return (leftmost(which_set) > rightmost(which_set));
}

size_t ShenandoahSetsOfFree::leftmost_empty(ShenandoahFreeMemoryType which_set) {
  assert (which_set > NotFree && which_set < NumFreeSets, "selected free set must be valid");
  for (size_t idx = _leftmosts_empty[which_set]; idx < _max; idx++) {
    if ((membership(idx) == which_set) && (_free_set->alloc_capacity(idx) == _region_size_bytes)) {
      _leftmosts_empty[which_set] = idx;
      return idx;
    }
  }
  _leftmosts_empty[which_set] = _max;
  _rightmosts_empty[which_set] = 0;
  return _max;
}

inline size_t ShenandoahSetsOfFree::rightmost_empty(ShenandoahFreeMemoryType which_set) {
  assert (which_set > NotFree && which_set < NumFreeSets, "selected free set must be valid");
  for (intptr_t idx = _rightmosts_empty[which_set]; idx >= 0; idx--) {
    if ((membership(idx) == which_set) && (_free_set->alloc_capacity(idx) == _region_size_bytes)) {
      _rightmosts_empty[which_set] = idx;
      return idx;
    }
  }
  _leftmosts_empty[which_set] = _max;
  _rightmosts_empty[which_set] = 0;
  return 0;
}

inline bool ShenandoahSetsOfFree::alloc_from_left_bias(ShenandoahFreeMemoryType which_set) {
  assert (which_set > NotFree && which_set < NumFreeSets, "selected free set must be valid");
  return _left_to_right_bias[which_set];
}

void ShenandoahSetsOfFree::establish_alloc_bias(ShenandoahFreeMemoryType which_set) {
  ShenandoahHeap* heap = ShenandoahHeap::heap();
  shenandoah_assert_heaplocked();
  assert (which_set > NotFree && which_set < NumFreeSets, "selected free set must be valid");

  size_t middle = (_leftmosts[which_set] + _rightmosts[which_set]) / 2;
  size_t available_in_first_half = 0;
  size_t available_in_second_half = 0;

  for (size_t index = _leftmosts[which_set]; index < middle; index++) {
    if (in_free_set(index, which_set)) {
      ShenandoahHeapRegion* r = heap->get_region(index);
      available_in_first_half += r->free();
    }
  }
  for (size_t index = middle; index <= _rightmosts[which_set]; index++) {
    if (in_free_set(index, which_set)) {
      ShenandoahHeapRegion* r = heap->get_region(index);
      available_in_second_half += r->free();
    }
  }

  // We desire to first consume the sparsely distributed regions in order that the remaining regions are densely packed.
  // Densely packing regions reduces the effort to search for a region that has sufficient memory to satisfy a new allocation
  // request.  Regions become sparsely distributed following a Full GC, which tends to slide all regions to the front of the
  // heap rather than allowing survivor regions to remain at the high end of the heap where we intend for them to congregate.

  // TODO: In the future, we may modify Full GC so that it slides old objects to the end of the heap and young objects to the
  // front of the heap. If this is done, we can always search survivor Collector and OldCollector regions right to left.
  _left_to_right_bias[which_set] = (available_in_second_half > available_in_first_half);
}

#ifdef ASSERT
void ShenandoahSetsOfFree::assert_bounds() {

  size_t leftmosts[NumFreeSets];
  size_t rightmosts[NumFreeSets];
  size_t empty_leftmosts[NumFreeSets];
  size_t empty_rightmosts[NumFreeSets];

  for (int i = 0; i < NumFreeSets; i++) {
    leftmosts[i] = _max;
    empty_leftmosts[i] = _max;
    rightmosts[i] = 0;
    empty_rightmosts[i] = 0;
  }

  for (size_t i = 0; i < _max; i++) {
    ShenandoahFreeMemoryType set = membership(i);
    switch (set) {
      case NotFree:
        break;

      case Mutator:
      case Collector:
      case OldCollector:
      {
        size_t capacity = _free_set->alloc_capacity(i);
        bool is_empty = (capacity == _region_size_bytes);
        assert(capacity > 0, "free regions must have allocation capacity");
        if (i < leftmosts[set]) {
          leftmosts[set] = i;
        }
        if (is_empty && (i < empty_leftmosts[set])) {
          empty_leftmosts[set] = i;
        }
        if (i > rightmosts[set]) {
          rightmosts[set] = i;
        }
        if (is_empty && (i > empty_rightmosts[set])) {
          empty_rightmosts[set] = i;
        }
        break;
      }

      case NumFreeSets:
      default:
        ShouldNotReachHere();
    }
  }

  // Performance invariants. Failing these would not break the free set, but performance would suffer.
  assert (leftmost(Mutator) <= _max, "leftmost in bounds: "  SIZE_FORMAT " < " SIZE_FORMAT, leftmost(Mutator),  _max);
  assert (rightmost(Mutator) < _max, "rightmost in bounds: "  SIZE_FORMAT " < " SIZE_FORMAT, rightmost(Mutator),  _max);

  assert (leftmost(Mutator) == _max || in_free_set(leftmost(Mutator), Mutator),
          "leftmost region should be free: " SIZE_FORMAT,  leftmost(Mutator));
  assert (leftmost(Mutator) == _max || in_free_set(rightmost(Mutator), Mutator),
          "rightmost region should be free: " SIZE_FORMAT, rightmost(Mutator));

  // If Mutator set is empty, leftmosts will both equal max, rightmosts will both equal zero.  Likewise for empty region sets.
  size_t beg_off = leftmosts[Mutator];
  size_t end_off = rightmosts[Mutator];
  assert (beg_off >= leftmost(Mutator),
          "free regions before the leftmost: " SIZE_FORMAT ", bound " SIZE_FORMAT, beg_off, leftmost(Mutator));
  assert (end_off <= rightmost(Mutator),
          "free regions past the rightmost: " SIZE_FORMAT ", bound " SIZE_FORMAT,  end_off, rightmost(Mutator));

  beg_off = empty_leftmosts[Mutator];
  end_off = empty_rightmosts[Mutator];
  assert (beg_off >= leftmost_empty(Mutator),
          "free empty regions before the leftmost: " SIZE_FORMAT ", bound " SIZE_FORMAT, beg_off, leftmost_empty(Mutator));
  assert (end_off <= rightmost_empty(Mutator),
          "free empty regions past the rightmost: " SIZE_FORMAT ", bound " SIZE_FORMAT,  end_off, rightmost_empty(Mutator));

  // Performance invariants. Failing these would not break the free set, but performance would suffer.
  assert (leftmost(Collector) <= _max, "leftmost in bounds: "  SIZE_FORMAT " < " SIZE_FORMAT, leftmost(Collector),  _max);
  assert (rightmost(Collector) < _max, "rightmost in bounds: "  SIZE_FORMAT " < " SIZE_FORMAT, rightmost(Collector),  _max);

  assert (leftmost(Collector) == _max || in_free_set(leftmost(Collector), Collector),
          "leftmost region should be free: " SIZE_FORMAT,  leftmost(Collector));
  assert (leftmost(Collector) == _max || in_free_set(rightmost(Collector), Collector),
          "rightmost region should be free: " SIZE_FORMAT, rightmost(Collector));

  // If Collector set is empty, leftmosts will both equal max, rightmosts will both equal zero.  Likewise for empty region sets.
  beg_off = leftmosts[Collector];
  end_off = rightmosts[Collector];
  assert (beg_off >= leftmost(Collector),
          "free regions before the leftmost: " SIZE_FORMAT ", bound " SIZE_FORMAT, beg_off, leftmost(Collector));
  assert (end_off <= rightmost(Collector),
          "free regions past the rightmost: " SIZE_FORMAT ", bound " SIZE_FORMAT,  end_off, rightmost(Collector));

  beg_off = empty_leftmosts[Collector];
  end_off = empty_rightmosts[Collector];
  assert (beg_off >= leftmost_empty(Collector),
          "free empty regions before the leftmost: " SIZE_FORMAT ", bound " SIZE_FORMAT, beg_off, leftmost_empty(Collector));
  assert (end_off <= rightmost_empty(Collector),
          "free empty regions past the rightmost: " SIZE_FORMAT ", bound " SIZE_FORMAT,  end_off, rightmost_empty(Collector));

  // Performance invariants. Failing these would not break the free set, but performance would suffer.
  assert (leftmost(OldCollector) <= _max, "leftmost in bounds: "  SIZE_FORMAT " < " SIZE_FORMAT, leftmost(OldCollector),  _max);
  assert (rightmost(OldCollector) < _max, "rightmost in bounds: "  SIZE_FORMAT " < " SIZE_FORMAT, rightmost(OldCollector),  _max);

  assert (leftmost(OldCollector) == _max || in_free_set(leftmost(OldCollector), OldCollector),
          "leftmost region should be free: " SIZE_FORMAT,  leftmost(OldCollector));
  assert (leftmost(OldCollector) == _max || in_free_set(rightmost(OldCollector), OldCollector),
          "rightmost region should be free: " SIZE_FORMAT, rightmost(OldCollector));

  // If OldCollector set is empty, leftmosts will both equal max, rightmosts will both equal zero.  Likewise for empty region sets.
  beg_off = leftmosts[OldCollector];
  end_off = rightmosts[OldCollector];
  assert (beg_off >= leftmost(OldCollector),
          "free regions before the leftmost: " SIZE_FORMAT ", bound " SIZE_FORMAT, beg_off, leftmost(OldCollector));
  assert (end_off <= rightmost(OldCollector),
          "free regions past the rightmost: " SIZE_FORMAT ", bound " SIZE_FORMAT,  end_off, rightmost(OldCollector));

  beg_off = empty_leftmosts[OldCollector];
  end_off = empty_rightmosts[OldCollector];
  assert (beg_off >= leftmost_empty(OldCollector),
          "free empty regions before the leftmost: " SIZE_FORMAT ", bound " SIZE_FORMAT, beg_off, leftmost_empty(OldCollector));
  assert (end_off <= rightmost_empty(OldCollector),
          "free empty regions past the rightmost: " SIZE_FORMAT ", bound " SIZE_FORMAT,  end_off, rightmost_empty(OldCollector));
}
#endif

ShenandoahFreeSet::ShenandoahFreeSet(ShenandoahHeap* heap, size_t max_regions) :
  _heap(heap),
  _free_sets(max_regions, this)
{
  clear_internal();
}

// This allocates from a region within the old_collector_set.  If affiliation equals OLD, the allocation must be taken
// from a region that is_old().  Otherwise, affiliation should be FREE, in which case this will put a previously unaffiliated
// region into service.
HeapWord* ShenandoahFreeSet::allocate_old_with_affiliation(ShenandoahAffiliation affiliation,
                                                           ShenandoahAllocRequest& req, bool& in_new_region) {
  shenandoah_assert_heaplocked();

  size_t rightmost =
    (affiliation == ShenandoahAffiliation::FREE)? _free_sets.rightmost_empty(OldCollector): _free_sets.rightmost(OldCollector);
  size_t leftmost =
    (affiliation == ShenandoahAffiliation::FREE)? _free_sets.leftmost_empty(OldCollector): _free_sets.leftmost(OldCollector);
  if (_free_sets.alloc_from_left_bias(OldCollector)) {
    // This mode picks up stragglers left by a full GC
    for (size_t idx = leftmost; idx <= rightmost; idx++) {
      if (_free_sets.in_free_set(idx, OldCollector)) {
        ShenandoahHeapRegion* r = _heap->get_region(idx);
        assert(r->is_trash() || !r->is_affiliated() || r->is_old(), "old_collector_set region has bad affiliation");
        if (r->affiliation() == affiliation) {
          HeapWord* result = try_allocate_in(r, req, in_new_region);
          if (result != nullptr) {
            return result;
          }
        }
      }
    }
  } else {
    // This mode picks up stragglers left by a previous concurrent GC
    for (size_t count = rightmost + 1; count > leftmost; count--) {
      // size_t is unsigned, need to dodge underflow when _leftmost = 0
      size_t idx = count - 1;
      if (_free_sets.in_free_set(idx, OldCollector)) {
        ShenandoahHeapRegion* r = _heap->get_region(idx);
        assert(r->is_trash() || !r->is_affiliated() || r->is_old(), "old_collector_set region has bad affiliation");
        if (r->affiliation() == affiliation) {
          HeapWord* result = try_allocate_in(r, req, in_new_region);
          if (result != nullptr) {
            return result;
          }
        }
      }
    }
  }
  return nullptr;
}

void ShenandoahFreeSet::add_old_collector_free_region(ShenandoahHeapRegion* region) {
  shenandoah_assert_heaplocked();
  size_t idx = region->index();
  size_t capacity = alloc_capacity(region);
  assert(_free_sets.membership(idx) == NotFree, "Regions promoted in place should not be in any free set");
  if (capacity >= PLAB::min_size() * HeapWordSize) {
    _free_sets.make_free(idx, OldCollector, capacity);
    _heap->augment_promo_reserve(capacity);
  }
}

HeapWord* ShenandoahFreeSet::allocate_with_affiliation(ShenandoahAffiliation affiliation,
                                                       ShenandoahAllocRequest& req, bool& in_new_region) {
  shenandoah_assert_heaplocked();
  size_t rightmost =
    (affiliation == ShenandoahAffiliation::FREE)? _free_sets.rightmost_empty(Collector): _free_sets.rightmost(Collector);
  size_t leftmost =
    (affiliation == ShenandoahAffiliation::FREE)? _free_sets.leftmost_empty(Collector): _free_sets.leftmost(Collector);
  for (size_t c = rightmost + 1; c > leftmost; c--) {
    // size_t is unsigned, need to dodge underflow when _leftmost = 0
    size_t idx = c - 1;
    if (_free_sets.in_free_set(idx, Collector)) {
      ShenandoahHeapRegion* r = _heap->get_region(idx);
      if (r->affiliation() == affiliation) {
        HeapWord* result = try_allocate_in(r, req, in_new_region);
        if (result != nullptr) {
          return result;
        }
      }
    }
  }
  log_debug(gc, free)("Could not allocate collector region with affiliation: %s for request " PTR_FORMAT,
                      shenandoah_affiliation_name(affiliation), p2i(&req));
  return nullptr;
}

HeapWord* ShenandoahFreeSet::allocate_single(ShenandoahAllocRequest& req, bool& in_new_region) {
  shenandoah_assert_heaplocked();

  // Scan the bitmap looking for a first fit.
  //
  // Leftmost and rightmost bounds provide enough caching to walk bitmap efficiently. Normally,
  // we would find the region to allocate at right away.
  //
  // Allocations are biased: new application allocs go to beginning of the heap, and GC allocs
  // go to the end. This makes application allocation faster, because we would clear lots
  // of regions from the beginning most of the time.
  //
  // Free set maintains mutator and collector views, and normally they allocate in their views only,
  // unless we special cases for stealing and mixed allocations.

  // Overwrite with non-zero (non-NULL) values only if necessary for allocation bookkeeping.

  bool allow_new_region = true;
  if (_heap->mode()->is_generational()) {
    switch (req.affiliation()) {
      case ShenandoahAffiliation::OLD_GENERATION:
        // Note: unsigned result from free_unaffiliated_regions() will never be less than zero, but it may equal zero.
        if (_heap->old_generation()->free_unaffiliated_regions() <= 0) {
          allow_new_region = false;
        }
        break;

      case ShenandoahAffiliation::YOUNG_GENERATION:
        // Note: unsigned result from free_unaffiliated_regions() will never be less than zero, but it may equal zero.
        if (_heap->young_generation()->free_unaffiliated_regions() <= 0) {
          allow_new_region = false;
        }
        break;

      case ShenandoahAffiliation::FREE:
        fatal("Should request affiliation");

      default:
        ShouldNotReachHere();
        break;
    }
  }
  switch (req.type()) {
    case ShenandoahAllocRequest::_alloc_tlab:
    case ShenandoahAllocRequest::_alloc_shared: {
      // Try to allocate in the mutator view
      // Allocate within mutator free from high memory to low so as to preserve low memory for humongous allocations
      if (!_free_sets.is_empty(Mutator)) {
        // Use signed idx.  Otherwise, loop will never terminate.
        int leftmost = (int) _free_sets.leftmost(Mutator);
        for (int idx = (int) _free_sets.rightmost(Mutator); idx >= leftmost; idx--) {
          ShenandoahHeapRegion* r = _heap->get_region(idx);
          if (_free_sets.in_free_set(idx, Mutator) && (allow_new_region || r->is_affiliated())) {
            // try_allocate_in() increases used if the allocation is successful.
            HeapWord* result;
            size_t min_size = (req.type() == ShenandoahAllocRequest::_alloc_tlab)? req.min_size(): req.size();
            if ((alloc_capacity(r) >= min_size) && ((result = try_allocate_in(r, req, in_new_region)) != nullptr)) {
              return result;
            }
          }
        }
      }
      // There is no recovery. Mutator does not touch collector view at all.
      break;
    }
    case ShenandoahAllocRequest::_alloc_gclab:
      // GCLABs are for evacuation so we must be in evacuation phase.  If this allocation is successful, increment
      // the relevant evac_expended rather than used value.

    case ShenandoahAllocRequest::_alloc_plab:
      // PLABs always reside in old-gen and are only allocated during evacuation phase.

    case ShenandoahAllocRequest::_alloc_shared_gc: {
      if (!_heap->mode()->is_generational()) {
        // size_t is unsigned, need to dodge underflow when _leftmost = 0
        // Fast-path: try to allocate in the collector view first
        for (size_t c = _free_sets.rightmost(Collector) + 1; c > _free_sets.leftmost(Collector); c--) {
          size_t idx = c - 1;
          if (_free_sets.in_free_set(idx, Collector)) {
            HeapWord* result = try_allocate_in(_heap->get_region(idx), req, in_new_region);
            if (result != nullptr) {
              return result;
            }
          }
        }
      } else {
        // First try to fit into a region that is already in use in the same generation.
        HeapWord* result;
        if (req.is_old()) {
          result = allocate_old_with_affiliation(req.affiliation(), req, in_new_region);
        } else {
          result = allocate_with_affiliation(req.affiliation(), req, in_new_region);
        }
        if (result != nullptr) {
          return result;
        }
        if (allow_new_region) {
          // Then try a free region that is dedicated to GC allocations.
          if (req.is_old()) {
            result = allocate_old_with_affiliation(FREE, req, in_new_region);
          } else {
            result = allocate_with_affiliation(FREE, req, in_new_region);
          }
          if (result != nullptr) {
            return result;
          }
        }
      }
      // No dice. Can we borrow space from mutator view?
      if (!ShenandoahEvacReserveOverflow) {
        return nullptr;
      }

      if (!allow_new_region && req.is_old() && (_heap->young_generation()->free_unaffiliated_regions() > 0)) {
        // This allows us to flip a mutator region to old_collector
        allow_new_region = true;
      }

      // We should expand old-gen if this can prevent an old-gen evacuation failure.  We don't care so much about
      // promotion failures since they can be mitigated in a subsequent GC pass.  Would be nice to know if this
      // allocation request is for evacuation or promotion.  Individual threads limit their use of PLAB memory for
      // promotions, so we already have an assurance that any additional memory set aside for old-gen will be used
      // only for old-gen evacuations.

      // Also TODO:
      // if (GC is idle (out of cycle) and mutator allocation fails and there is memory reserved in Collector
      // or OldCollector sets, transfer a region of memory so that we can satisfy the allocation request, and
      // immediately trigger the start of GC.  Is better to satisfy the allocation than to trigger out-of-cycle
      // allocation failure (even if this means we have a little less memory to handle evacuations during the
      // subsequent GC pass).

      if (allow_new_region) {
        // Try to steal an empty region from the mutator view.
        for (size_t c = _free_sets.rightmost_empty(Mutator) + 1; c > _free_sets.leftmost_empty(Mutator); c--) {
          size_t idx = c - 1;
          if (_free_sets.in_free_set(idx, Mutator)) {
            ShenandoahHeapRegion* r = _heap->get_region(idx);
            if (can_allocate_from(r)) {
              if (req.is_old()) {
                flip_to_old_gc(r);
              } else {
                flip_to_gc(r);
              }
              HeapWord *result = try_allocate_in(r, req, in_new_region);
              if (result != nullptr) {
                log_debug(gc, free)("Flipped region " SIZE_FORMAT " to gc for request: " PTR_FORMAT, idx, p2i(&req));
                return result;
              }
            }
          }
        }
      }

      // No dice. Do not try to mix mutator and GC allocations, because
      // URWM moves due to GC allocations would expose unparsable mutator
      // allocations.
      break;
    }
    default:
      ShouldNotReachHere();
  }
  return nullptr;
}

// This work method takes an argument corresponding to the number of bytes
// free in a region, and returns the largest amount in heapwords that can be allocated
// such that both of the following conditions are satisfied:
//
// 1. it is a multiple of card size
// 2. any remaining shard may be filled with a filler object
//
// The idea is that the allocation starts and ends at card boundaries. Because
// a region ('s end) is card-aligned, the remainder shard that must be filled is
// at the start of the free space.
//
// This is merely a helper method to use for the purpose of such a calculation.
size_t get_usable_free_words(size_t free_bytes) {
  // e.g. card_size is 512, card_shift is 9, min_fill_size() is 8
  //      free is 514
  //      usable_free is 512, which is decreased to 0
  size_t usable_free = (free_bytes / CardTable::card_size()) << CardTable::card_shift();
  assert(usable_free <= free_bytes, "Sanity check");
  if ((free_bytes != usable_free) && (free_bytes - usable_free < ShenandoahHeap::min_fill_size() * HeapWordSize)) {
    // After aligning to card multiples, the remainder would be smaller than
    // the minimum filler object, so we'll need to take away another card's
    // worth to construct a filler object.
    if (usable_free >= CardTable::card_size()) {
      usable_free -= CardTable::card_size();
    } else {
      assert(usable_free == 0, "usable_free is a multiple of card_size and card_size > min_fill_size");
    }
  }

  return usable_free / HeapWordSize;
}

// Given a size argument, which is a multiple of card size, a request struct
// for a PLAB, and an old region, return a pointer to the allocated space for
// a PLAB which is card-aligned and where any remaining shard in the region
// has been suitably filled by a filler object.
// It is assumed (and assertion-checked) that such an allocation is always possible.
HeapWord* ShenandoahFreeSet::allocate_aligned_plab(size_t size, ShenandoahAllocRequest& req, ShenandoahHeapRegion* r) {
  assert(_heap->mode()->is_generational(), "PLABs are only for generational mode");
  assert(r->is_old(), "All PLABs reside in old-gen");
  assert(!req.is_mutator_alloc(), "PLABs should not be allocated by mutators.");
  assert(size % CardTable::card_size_in_words() == 0, "size must be multiple of card table size, was " SIZE_FORMAT, size);

  HeapWord* result = r->allocate_aligned(size, req, CardTable::card_size());
  assert(result != nullptr, "Allocation cannot fail");
  assert(r->top() <= r->end(), "Allocation cannot span end of region");
  assert(req.actual_size() == size, "Should not have needed to adjust size for PLAB.");
  assert(((uintptr_t) result) % CardTable::card_size_in_words() == 0, "PLAB start must align with card boundary");

  return result;
}

HeapWord* ShenandoahFreeSet::try_allocate_in(ShenandoahHeapRegion* r, ShenandoahAllocRequest& req, bool& in_new_region) {
  assert (has_alloc_capacity(r), "Performance: should avoid full regions on this path: " SIZE_FORMAT, r->index());
  if (_heap->is_concurrent_weak_root_in_progress() && r->is_trash()) {
    return nullptr;
  }

  try_recycle_trashed(r);
  if (!r->is_affiliated()) {
    ShenandoahMarkingContext* const ctx = _heap->complete_marking_context();
    r->set_affiliation(req.affiliation());
    if (r->is_old()) {
      // Any OLD region allocated during concurrent coalesce-and-fill does not need to be coalesced and filled because
      // all objects allocated within this region are above TAMS (and thus are implicitly marked).  In case this is an
      // OLD region and concurrent preparation for mixed evacuations visits this region before the start of the next
      // old-gen concurrent mark (i.e. this region is allocated following the start of old-gen concurrent mark but before
      // concurrent preparations for mixed evacuations are completed), we mark this region as not requiring any
      // coalesce-and-fill processing.
      r->end_preemptible_coalesce_and_fill();
      _heap->clear_cards_for(r);
      _heap->old_generation()->increment_affiliated_region_count();
    } else {
      _heap->young_generation()->increment_affiliated_region_count();
    }

    assert(ctx->top_at_mark_start(r) == r->bottom(), "Newly established allocation region starts with TAMS equal to bottom");
    assert(ctx->is_bitmap_clear_range(ctx->top_bitmap(r), r->end()), "Bitmap above top_bitmap() must be clear");
  } else if (r->affiliation() != req.affiliation()) {
    assert(_heap->mode()->is_generational(), "Request for %s from %s region should only happen in generational mode.",
           req.affiliation_name(), r->affiliation_name());
    return nullptr;
  }

  in_new_region = r->is_empty();
  HeapWord* result = nullptr;

<<<<<<< HEAD
  if (in_new_region) {
    log_debug(gc, free)("Using new region (" SIZE_FORMAT ") for %s (" PTR_FORMAT ").",
                       r->index(), ShenandoahAllocRequest::alloc_type_to_string(req.type()), p2i(&req));
  }

  // req.size() is in words, r->free() is in bytes.
  if (ShenandoahElasticTLAB && req.is_lab_alloc()) {
    if (req.type() == ShenandoahAllocRequest::_alloc_plab) {
      assert(_heap->mode()->is_generational(), "PLABs are only for generational mode");
      assert(_free_sets.in_free_set(r->index(), OldCollector), "PLABS must be allocated in old_collector_free regions");
      // Need to assure that plabs are aligned on multiple of card region.
      // Since we have Elastic TLABs, align sizes up. They may be decreased to fit in the usable
      // memory remaining in the region (which will also be aligned to cards).
      size_t adjusted_size = align_up(req.size(), CardTable::card_size_in_words());
      size_t adjusted_min_size = align_up(req.min_size(), CardTable::card_size_in_words());
      size_t usable_free = get_usable_free_words(r->free());

      if (adjusted_size > usable_free) {
        adjusted_size = usable_free;
      }

      if (adjusted_size >= adjusted_min_size) {
        result = allocate_aligned_plab(adjusted_size, req, r);
      }
      // Otherwise, leave result == nullptr because the adjusted size is smaller than min size.
    } else {
      // This is a GCLAB or a TLAB allocation
      size_t adjusted_size = req.size();
      size_t free = align_down(r->free() >> LogHeapWordSize, MinObjAlignment);
      if (adjusted_size > free) {
        adjusted_size = free;
      }
      if (adjusted_size >= req.min_size()) {
        result = r->allocate(adjusted_size, req);
        assert (result != nullptr, "Allocation must succeed: free " SIZE_FORMAT ", actual " SIZE_FORMAT, free, adjusted_size);
        req.set_actual_size(adjusted_size);
      } else {
        log_trace(gc, free)("Failed to shrink TLAB or GCLAB request (" SIZE_FORMAT ") in region " SIZE_FORMAT " to " SIZE_FORMAT
                           " because min_size() is " SIZE_FORMAT, req.size(), r->index(), adjusted_size, req.min_size());
      }
=======
  if (req.is_lab_alloc()) {
    size_t free = align_down(r->free() >> LogHeapWordSize, MinObjAlignment);
    if (size > free) {
      size = free;
>>>>>>> 86f9b3f5
    }
  } else if (req.is_lab_alloc() && req.type() == ShenandoahAllocRequest::_alloc_plab) {

    // inelastic PLAB
    size_t size = req.size();
    size_t usable_free = get_usable_free_words(r->free());
    if (size <= usable_free) {
      result = allocate_aligned_plab(size, req, r);
    }
  } else {
    size_t size = req.size();
    result = r->allocate(size, req);
    if (result != nullptr) {
      // Record actual allocation size
      req.set_actual_size(size);
    }
  }

  ShenandoahGeneration* generation = _heap->generation_for(req.affiliation());
  if (result != nullptr) {
    // Allocation successful, bump stats:
    if (req.is_mutator_alloc()) {
      assert(req.is_young(), "Mutator allocations always come from young generation.");
      _free_sets.increase_used(Mutator, req.actual_size() * HeapWordSize);
    } else {
      assert(req.is_gc_alloc(), "Should be gc_alloc since req wasn't mutator alloc");

      // For GC allocations, we advance update_watermark because the objects relocated into this memory during
      // evacuation are not updated during evacuation.  For both young and old regions r, it is essential that all
      // PLABs be made parsable at the end of evacuation.  This is enabled by retiring all plabs at end of evacuation.
      // TODO: Making a PLAB parsable involves placing a filler object in its remnant memory but does not require
      // that the PLAB be disabled for all future purposes.  We may want to introduce a new service to make the
      // PLABs parsable while still allowing the PLAB to serve future allocation requests that arise during the
      // next evacuation pass.
      r->set_update_watermark(r->top());
      if (r->is_old()) {
        assert(req.type() != ShenandoahAllocRequest::_alloc_gclab, "old-gen allocations use PLAB or shared allocation");
        // for plabs, we'll sort the difference between evac and promotion usage when we retire the plab
      }
    }
  }

  if (result == nullptr || alloc_capacity(r) < PLAB::min_size() * HeapWordSize) {
    // Region cannot afford this and is likely to not afford future allocations. Retire it.
    //
    // While this seems a bit harsh, especially in the case when this large allocation does not
    // fit but the next small one would, we are risking to inflate scan times when lots of
    // almost-full regions precede the fully-empty region where we want to allocate the entire TLAB.

    // Record the remainder as allocation waste
    size_t idx = r->index();
    if (req.is_mutator_alloc()) {
      size_t waste = r->free();
      if (waste > 0) {
        _free_sets.increase_used(Mutator, waste);
        // This one request could cause several regions to be "retired", so we must accumulate the waste
        req.set_waste((waste >> LogHeapWordSize) + req.waste());
      }
      assert(_free_sets.membership(idx) == Mutator, "Must be mutator free: " SIZE_FORMAT, idx);
    } else {
      assert(_free_sets.membership(idx) == Collector || _free_sets.membership(idx) == OldCollector,
             "Must be collector or old-collector free: " SIZE_FORMAT, idx);
    }
    // This region is no longer considered free (in any set)
    _free_sets.remove_from_free_sets(idx);
    _free_sets.assert_bounds();
  }
  return result;
}

HeapWord* ShenandoahFreeSet::allocate_contiguous(ShenandoahAllocRequest& req) {
  shenandoah_assert_heaplocked();

  size_t words_size = req.size();
  size_t num = ShenandoahHeapRegion::required_regions(words_size * HeapWordSize);

  assert(req.is_young(), "Humongous regions always allocated in YOUNG");
  ShenandoahGeneration* generation = _heap->generation_for(req.affiliation());

  // Check if there are enough regions left to satisfy allocation.
  if (_heap->mode()->is_generational()) {
    size_t avail_young_regions = generation->free_unaffiliated_regions();
    if (num > _free_sets.count(Mutator) || (num > avail_young_regions)) {
      return nullptr;
    }
  } else {
    if (num > _free_sets.count(Mutator)) {
      return nullptr;
    }
  }

  // Find the continuous interval of $num regions, starting from $beg and ending in $end,
  // inclusive. Contiguous allocations are biased to the beginning.

  size_t beg = _free_sets.leftmost(Mutator);
  size_t end = beg;

  while (true) {
    if (end >= _free_sets.max()) {
      // Hit the end, goodbye
      return nullptr;
    }

    // If regions are not adjacent, then current [beg; end] is useless, and we may fast-forward.
    // If region is not completely free, the current [beg; end] is useless, and we may fast-forward.
    if (!_free_sets.in_free_set(end, Mutator) || !can_allocate_from(_heap->get_region(end))) {
      end++;
      beg = end;
      continue;
    }

    if ((end - beg + 1) == num) {
      // found the match
      break;
    }

    end++;
  }

  size_t remainder = words_size & ShenandoahHeapRegion::region_size_words_mask();
  ShenandoahMarkingContext* const ctx = _heap->complete_marking_context();

  // Initialize regions:
  for (size_t i = beg; i <= end; i++) {
    ShenandoahHeapRegion* r = _heap->get_region(i);
    try_recycle_trashed(r);

    assert(i == beg || _heap->get_region(i - 1)->index() + 1 == r->index(), "Should be contiguous");
    assert(r->is_empty(), "Should be empty");

    if (i == beg) {
      r->make_humongous_start();
    } else {
      r->make_humongous_cont();
    }

    // Trailing region may be non-full, record the remainder there
    size_t used_words;
    if ((i == end) && (remainder != 0)) {
      used_words = remainder;
    } else {
      used_words = ShenandoahHeapRegion::region_size_words();
    }

    r->set_affiliation(req.affiliation());
    r->set_update_watermark(r->bottom());
    r->set_top(r->bottom() + used_words);

    // While individual regions report their true use, all humongous regions are marked used in the free set.
    _free_sets.remove_from_free_sets(r->index());
  }
  _heap->young_generation()->increase_affiliated_region_count(num);

  size_t total_humongous_size = ShenandoahHeapRegion::region_size_bytes() * num;
  _free_sets.increase_used(Mutator, total_humongous_size);
  _free_sets.assert_bounds();
  req.set_actual_size(words_size);
  if (remainder != 0) {
    req.set_waste(ShenandoahHeapRegion::region_size_words() - remainder);
  }
  return _heap->get_region(beg)->bottom();
}

// Returns true iff this region is entirely available, either because it is empty() or because it has been found to represent
// immediate trash and we'll be able to immediately recycle it.  Note that we cannot recycle immediate trash if
// concurrent weak root processing is in progress.
bool ShenandoahFreeSet::can_allocate_from(ShenandoahHeapRegion *r) const {
  return r->is_empty() || (r->is_trash() && !_heap->is_concurrent_weak_root_in_progress());
}

bool ShenandoahFreeSet::can_allocate_from(size_t idx) const {
  ShenandoahHeapRegion* r = _heap->get_region(idx);
  return can_allocate_from(r);
}

size_t ShenandoahFreeSet::alloc_capacity(size_t idx) const {
  ShenandoahHeapRegion* r = _heap->get_region(idx);
  return alloc_capacity(r);
}

size_t ShenandoahFreeSet::alloc_capacity(ShenandoahHeapRegion *r) const {
  if (r->is_trash()) {
    // This would be recycled on allocation path
    return ShenandoahHeapRegion::region_size_bytes();
  } else {
    return r->free();
  }
}

bool ShenandoahFreeSet::has_alloc_capacity(ShenandoahHeapRegion *r) const {
  return alloc_capacity(r) > 0;
}

void ShenandoahFreeSet::try_recycle_trashed(ShenandoahHeapRegion *r) {
  if (r->is_trash()) {
    r->recycle();
  }
}

void ShenandoahFreeSet::recycle_trash() {
  // lock is not reentrable, check we don't have it
  shenandoah_assert_not_heaplocked();

  for (size_t i = 0; i < _heap->num_regions(); i++) {
    ShenandoahHeapRegion* r = _heap->get_region(i);
    if (r->is_trash()) {
      ShenandoahHeapLocker locker(_heap->lock());
      try_recycle_trashed(r);
    }
    SpinPause(); // allow allocators to take the lock
  }
}

void ShenandoahFreeSet::flip_to_old_gc(ShenandoahHeapRegion* r) {
  size_t idx = r->index();

  assert(_free_sets.in_free_set(idx, Mutator), "Should be in mutator view");
  // Note: can_allocate_from(r) means r is entirely empty
  assert(can_allocate_from(r), "Should not be allocated");

  size_t region_capacity = alloc_capacity(r);
  _free_sets.move_to_set(idx, OldCollector, region_capacity);
  _free_sets.assert_bounds();
  _heap->augment_old_evac_reserve(region_capacity);
  bool transferred = _heap->generation_sizer()->transfer_to_old(1);
  if (!transferred) {
    log_warning(gc, free)("Forcing transfer of " SIZE_FORMAT " to old reserve.", idx);
    _heap->generation_sizer()->force_transfer_to_old(1);
  }
  // We do not ensure that the region is no longer trash, relying on try_allocate_in(), which always comes next,
  // to recycle trash before attempting to allocate anything in the region.
}

void ShenandoahFreeSet::flip_to_gc(ShenandoahHeapRegion* r) {
  size_t idx = r->index();

  assert(_free_sets.in_free_set(idx, Mutator), "Should be in mutator view");
  assert(can_allocate_from(r), "Should not be allocated");

  size_t region_capacity = alloc_capacity(r);
  _free_sets.move_to_set(idx, Collector, region_capacity);
  _free_sets.assert_bounds();

  // We do not ensure that the region is no longer trash, relying on try_allocate_in(), which always comes next,
  // to recycle trash before attempting to allocate anything in the region.
}

void ShenandoahFreeSet::clear() {
  shenandoah_assert_heaplocked();
  clear_internal();
}

void ShenandoahFreeSet::clear_internal() {
  _free_sets.clear_all();
}

// This function places all is_old() regions that have allocation capacity into the old_collector set.  It places
// all other regions (not is_old()) that have allocation capacity into the mutator_set.  Subsequently, we will
// move some of the mutator regions into the collector set or old_collector set with the intent of packing
// old_collector memory into the highest (rightmost) addresses of the heap and the collector memory into the
// next highest addresses of the heap, with mutator memory consuming the lowest addresses of the heap.
void ShenandoahFreeSet::find_regions_with_alloc_capacity(size_t &young_cset_regions, size_t &old_cset_regions,
                                                         size_t &first_old_region, size_t &last_old_region,
                                                         size_t &old_region_count) {
  first_old_region = _heap->num_regions();
  last_old_region = 0;
  old_region_count = 0;
  old_cset_regions = 0;
  young_cset_regions = 0;
  for (size_t idx = 0; idx < _heap->num_regions(); idx++) {
    ShenandoahHeapRegion* region = _heap->get_region(idx);
    if (region->is_trash()) {
      // Trashed regions represent regions that had been in the collection set but have not yet been "cleaned up".
      if (region->is_old()) {
        old_cset_regions++;
      } else {
        assert(region->is_young(), "Trashed region should be old or young");
        young_cset_regions++;
      }
    } else if (region->is_old() && region->is_regular()) {
      old_region_count++;
      if (first_old_region > idx) {
        first_old_region = idx;
      }
      last_old_region = idx;
    }
    if (region->is_alloc_allowed() || region->is_trash()) {
      assert(!region->is_cset(), "Shouldn't be adding cset regions to the free set");
      assert(_free_sets.in_free_set(idx, NotFree), "We are about to make region free; it should not be free already");

      // Do not add regions that would almost surely fail allocation
      if (alloc_capacity(region) < PLAB::min_size() * HeapWordSize) continue;

      if (region->is_old()) {
        _free_sets.make_free(idx, OldCollector, alloc_capacity(region));
        log_debug(gc, free)(
          "  Adding Region " SIZE_FORMAT  " (Free: " SIZE_FORMAT "%s, Used: " SIZE_FORMAT "%s) to old collector set",
          idx, byte_size_in_proper_unit(region->free()), proper_unit_for_byte_size(region->free()),
          byte_size_in_proper_unit(region->used()), proper_unit_for_byte_size(region->used()));
      } else {
        _free_sets.make_free(idx, Mutator, alloc_capacity(region));
        log_debug(gc, free)(
          "  Adding Region " SIZE_FORMAT " (Free: " SIZE_FORMAT "%s, Used: " SIZE_FORMAT "%s) to mutator set",
          idx, byte_size_in_proper_unit(region->free()), proper_unit_for_byte_size(region->free()),
          byte_size_in_proper_unit(region->used()), proper_unit_for_byte_size(region->used()));
      }
    }
  }
}

// Move no more than cset_regions from the existing Collector and OldCollector free sets to the Mutator free set.
// This is called from outside the heap lock.
void ShenandoahFreeSet::move_collector_sets_to_mutator(size_t max_xfer_regions) {
  size_t region_size_bytes = ShenandoahHeapRegion::region_size_bytes();
  size_t collector_empty_xfer = 0;
  size_t collector_not_empty_xfer = 0;
  size_t old_collector_empty_xfer = 0;

  // Process empty regions within the Collector free set
  if ((max_xfer_regions > 0) && (_free_sets.leftmost_empty(Collector) <= _free_sets.rightmost_empty(Collector))) {
    ShenandoahHeapLocker locker(_heap->lock());
    for (size_t idx = _free_sets.leftmost_empty(Collector);
         (max_xfer_regions > 0) && (idx <= _free_sets.rightmost_empty(Collector)); idx++) {
      if (_free_sets.in_free_set(idx, Collector) && can_allocate_from(idx)) {
        _free_sets.move_to_set(idx, Mutator, region_size_bytes);
        max_xfer_regions--;
        collector_empty_xfer += region_size_bytes;
      }
    }
  }

  // Process empty regions within the OldCollector free set
  size_t old_collector_regions = 0;
  if ((max_xfer_regions > 0) && (_free_sets.leftmost_empty(OldCollector) <= _free_sets.rightmost_empty(OldCollector))) {
    ShenandoahHeapLocker locker(_heap->lock());
    for (size_t idx = _free_sets.leftmost_empty(OldCollector);
         (max_xfer_regions > 0) && (idx <= _free_sets.rightmost_empty(OldCollector)); idx++) {
      if (_free_sets.in_free_set(idx, OldCollector) && can_allocate_from(idx)) {
        _free_sets.move_to_set(idx, Mutator, region_size_bytes);
        max_xfer_regions--;
        old_collector_empty_xfer += region_size_bytes;
        old_collector_regions++;
      }
    }
    if (old_collector_regions > 0) {
      _heap->generation_sizer()->transfer_to_young(old_collector_regions);
    }
  }

  // If there are any non-empty regions within Collector set, we can also move them to the Mutator free set
  if ((max_xfer_regions > 0) && (_free_sets.leftmost(Collector) <= _free_sets.rightmost(Collector))) {
    ShenandoahHeapLocker locker(_heap->lock());
    for (size_t idx = _free_sets.leftmost(Collector); (max_xfer_regions > 0) && (idx <= _free_sets.rightmost(Collector)); idx++) {
      size_t alloc_capacity = this->alloc_capacity(idx);
      if (_free_sets.in_free_set(idx, Collector) && (alloc_capacity > 0)) {
        _free_sets.move_to_set(idx, Mutator, alloc_capacity);
        max_xfer_regions--;
        collector_not_empty_xfer += alloc_capacity;
      }
    }
  }

  size_t collector_xfer = collector_empty_xfer + collector_not_empty_xfer;
  size_t total_xfer = collector_xfer + old_collector_empty_xfer;
  log_info(gc, free)("At start of update refs, moving " SIZE_FORMAT "%s to Mutator free set from Collector Reserve ("
                     SIZE_FORMAT "%s) and from Old Collector Reserve (" SIZE_FORMAT "%s)",
                     byte_size_in_proper_unit(total_xfer), proper_unit_for_byte_size(total_xfer),
                     byte_size_in_proper_unit(collector_xfer), proper_unit_for_byte_size(collector_xfer),
                     byte_size_in_proper_unit(old_collector_empty_xfer), proper_unit_for_byte_size(old_collector_empty_xfer));
}


// Overwrite arguments to represent the amount of memory in each generation that is about to be recycled
void ShenandoahFreeSet::prepare_to_rebuild(size_t &young_cset_regions, size_t &old_cset_regions,
                                           size_t &first_old_region, size_t &last_old_region, size_t &old_region_count) {
  shenandoah_assert_heaplocked();
  // This resets all state information, removing all regions from all sets.
  clear();
  log_debug(gc, free)("Rebuilding FreeSet");

  // This places regions that have alloc_capacity into the old_collector set if they identify as is_old() or the
  // mutator set otherwise.
  find_regions_with_alloc_capacity(young_cset_regions, old_cset_regions, first_old_region, last_old_region, old_region_count);
}

void ShenandoahFreeSet::rebuild(size_t young_cset_regions, size_t old_cset_regions) {
  shenandoah_assert_heaplocked();
  size_t young_reserve, old_reserve;
  size_t region_size_bytes = ShenandoahHeapRegion::region_size_bytes();

  size_t old_capacity = _heap->old_generation()->max_capacity();
  size_t old_available = _heap->old_generation()->available();
  size_t old_unaffiliated_regions = _heap->old_generation()->free_unaffiliated_regions();
  size_t young_capacity = _heap->young_generation()->max_capacity();
  size_t young_available = _heap->young_generation()->available();
  size_t young_unaffiliated_regions = _heap->young_generation()->free_unaffiliated_regions();

  old_unaffiliated_regions += old_cset_regions;
  old_available += old_cset_regions * region_size_bytes;
  young_unaffiliated_regions += young_cset_regions;
  young_available += young_cset_regions * region_size_bytes;

  // Consult old-region surplus and deficit to make adjustments to current generation capacities and availability.
  // The generation region transfers take place after we rebuild.
  size_t old_region_surplus = _heap->get_old_region_surplus();
  size_t old_region_deficit = _heap->get_old_region_deficit();

  if (old_region_surplus > 0) {
    size_t xfer_bytes = old_region_surplus * region_size_bytes;
    assert(old_region_surplus <= old_unaffiliated_regions, "Cannot transfer regions that are affiliated");
    old_capacity -= xfer_bytes;
    old_available -= xfer_bytes;
    old_unaffiliated_regions -= old_region_surplus;
    young_capacity += xfer_bytes;
    young_available += xfer_bytes;
    young_unaffiliated_regions += old_region_surplus;
  } else if (old_region_deficit > 0) {
    size_t xfer_bytes = old_region_deficit * region_size_bytes;
    assert(old_region_deficit <= young_unaffiliated_regions, "Cannot transfer regions that are affiliated");
    old_capacity += xfer_bytes;
    old_available += xfer_bytes;
    old_unaffiliated_regions += old_region_deficit;
    young_capacity -= xfer_bytes;
    young_available -= xfer_bytes;
    young_unaffiliated_regions -= old_region_deficit;
  }

  // Evac reserve: reserve trailing space for evacuations, with regions reserved for old evacuations placed to the right
  // of regions reserved of young evacuations.
  if (!_heap->mode()->is_generational()) {
    young_reserve = (_heap->max_capacity() / 100) * ShenandoahEvacReserve;
    old_reserve = 0;
  } else {
    // All allocations taken from the old collector set are performed by GC, generally using PLABs for both
    // promotions and evacuations.  The partition between which old memory is reserved for evacuation and
    // which is reserved for promotion is enforced using thread-local variables that prescribe intentons for
    // each PLAB's available memory.
    if (_heap->has_evacuation_reserve_quantities()) {
      // We are rebuilding at the end of final mark, having already established evacuation budgets for this GC pass.
      young_reserve = _heap->get_young_evac_reserve();
      old_reserve = _heap->get_promoted_reserve() + _heap->get_old_evac_reserve();
      assert(old_reserve <= old_available,
             "Cannot reserve (" SIZE_FORMAT " + " SIZE_FORMAT") more OLD than is available: " SIZE_FORMAT,
             _heap->get_promoted_reserve(), _heap->get_old_evac_reserve(), old_available);
    } else {
      // We are rebuilding at end of GC, so we set aside budgets specified on command line (or defaults)
      young_reserve = (young_capacity * ShenandoahEvacReserve) / 100;
      // The auto-sizer has already made old-gen large enough to hold all anticipated evacuations and promotions.
      // Affiliated old-gen regions are already in the OldCollector free set.  Add in the relevant number of
      // unaffiliated regions.
      old_reserve = old_available;
    }
  }

  // Old available regions that have less than PLAB::min_size() of available memory are not placed into the OldCollector
  // free set.  Because of this, old_available may not have enough memory to represent the intended reserve.  Adjust
  // the reserve downward to account for this possibility. This loss is part of the reason why the original budget
  // was adjusted with ShenandoahOldEvacWaste and ShenandoahOldPromoWaste multipliers.
  if (old_reserve > _free_sets.capacity_of(OldCollector) + old_unaffiliated_regions * region_size_bytes) {
    old_reserve = _free_sets.capacity_of(OldCollector) + old_unaffiliated_regions * region_size_bytes;
  }

  if (young_reserve > young_unaffiliated_regions * region_size_bytes) {
    young_reserve = young_unaffiliated_regions * region_size_bytes;
  }

  reserve_regions(young_reserve, old_reserve);
  _free_sets.establish_alloc_bias(OldCollector);
  _free_sets.assert_bounds();
  log_status();
}

// Having placed all regions that have allocation capacity into the mutator set if they identify as is_young()
// or into the old collector set if they identify as is_old(), move some of these regions from the mutator set
// into the collector set or old collector set in order to assure that the memory available for allocations within
// the collector set is at least to_reserve, and the memory available for allocations within the old collector set
// is at least to_reserve_old.
void ShenandoahFreeSet::reserve_regions(size_t to_reserve, size_t to_reserve_old) {
  for (size_t i = _heap->num_regions(); i > 0; i--) {
    size_t idx = i - 1;
    ShenandoahHeapRegion* r = _heap->get_region(idx);
    if (!_free_sets.in_free_set(idx, Mutator)) {
      continue;
    }

    size_t ac = alloc_capacity(r);
    assert (ac > 0, "Membership in free set implies has capacity");
    assert (!r->is_old(), "mutator_is_free regions should not be affiliated OLD");

    bool move_to_old = _free_sets.capacity_of(OldCollector) < to_reserve_old;
    bool move_to_young = _free_sets.capacity_of(Collector) < to_reserve;

    if (!move_to_old && !move_to_young) {
      // We've satisfied both to_reserve and to_reserved_old
      break;
    }

    if (move_to_old) {
      if (r->is_trash() || !r->is_affiliated()) {
        // OLD regions that have available memory are already in the old_collector free set
        _free_sets.move_to_set(idx, OldCollector, ac);
        log_debug(gc, free)("  Shifting region " SIZE_FORMAT " from mutator_free to old_collector_free", idx);
        continue;
      }
    }

    if (move_to_young) {
      // Note: In a previous implementation, regions were only placed into the survivor space (collector_is_free) if
      // they were entirely empty.  I'm not sure I understand the rationale for that.  That alternative behavior would
      // tend to mix survivor objects with ephemeral objects, making it more difficult to reclaim the memory for the
      // ephemeral objects.  It also delays aging of regions, causing promotion in place to be delayed.
      _free_sets.move_to_set(idx, Collector, ac);
      log_debug(gc)("  Shifting region " SIZE_FORMAT " from mutator_free to collector_free", idx);
    }
  }

  if (LogTarget(Info, gc, free)::is_enabled()) {
    size_t old_reserve = _free_sets.capacity_of(OldCollector);
    if (old_reserve < to_reserve_old) {
      log_info(gc, free)("Wanted " PROPERFMT " for old reserve, but only reserved: " PROPERFMT,
                         PROPERFMTARGS(to_reserve_old), PROPERFMTARGS(old_reserve));
    }
    size_t young_reserve = _free_sets.capacity_of(Collector);
    if (young_reserve < to_reserve) {
      log_info(gc, free)("Wanted " PROPERFMT " for young reserve, but only reserved: " PROPERFMT,
                         PROPERFMTARGS(to_reserve), PROPERFMTARGS(young_reserve));
    }
  }
}

void ShenandoahFreeSet::log_status() {
  shenandoah_assert_heaplocked();

#ifdef ASSERT
  // Dump of the FreeSet details is only enabled if assertions are enabled
  if (LogTarget(Debug, gc, free)::is_enabled()) {
#define BUFFER_SIZE 80
    size_t retired_old = 0;
    size_t retired_old_humongous = 0;
    size_t retired_young = 0;
    size_t retired_young_humongous = 0;
    size_t region_size_bytes = ShenandoahHeapRegion::region_size_bytes();
    size_t retired_young_waste = 0;
    size_t retired_old_waste = 0;
    size_t consumed_collector = 0;
    size_t consumed_old_collector = 0;
    size_t consumed_mutator = 0;
    size_t available_old = 0;
    size_t available_young = 0;
    size_t available_mutator = 0;
    size_t available_collector = 0;
    size_t available_old_collector = 0;

    char buffer[BUFFER_SIZE];
    for (uint i = 0; i < BUFFER_SIZE; i++) {
      buffer[i] = '\0';
    }
    log_debug(gc, free)("FreeSet map legend:"
                       " M:mutator_free C:collector_free O:old_collector_free"
                       " H:humongous ~:retired old _:retired young");
    log_debug(gc, free)(" mutator free range [" SIZE_FORMAT ".." SIZE_FORMAT "], "
                       " collector free range [" SIZE_FORMAT ".." SIZE_FORMAT "], "
                       "old collector free range [" SIZE_FORMAT ".." SIZE_FORMAT "] allocates from %s",
                       _free_sets.leftmost(Mutator), _free_sets.rightmost(Mutator),
                       _free_sets.leftmost(Collector), _free_sets.rightmost(Collector),
                       _free_sets.leftmost(OldCollector), _free_sets.rightmost(OldCollector),
                       _free_sets.alloc_from_left_bias(OldCollector)? "left to right": "right to left");

    for (uint i = 0; i < _heap->num_regions(); i++) {
      ShenandoahHeapRegion *r = _heap->get_region(i);
      uint idx = i % 64;
      if ((i != 0) && (idx == 0)) {
        log_debug(gc, free)(" %6u: %s", i-64, buffer);
      }
      if (_free_sets.in_free_set(i, Mutator)) {
        assert(!r->is_old(), "Old regions should not be in mutator_free set");
        size_t capacity = alloc_capacity(r);
        available_mutator += capacity;
        consumed_mutator += region_size_bytes - capacity;
        buffer[idx] = (capacity == region_size_bytes)? 'M': 'm';
      } else if (_free_sets.in_free_set(i, Collector)) {
        assert(!r->is_old(), "Old regions should not be in collector_free set");
        size_t capacity = alloc_capacity(r);
        available_collector += capacity;
        consumed_collector += region_size_bytes - capacity;
        buffer[idx] = (capacity == region_size_bytes)? 'C': 'c';
      } else if (_free_sets.in_free_set(i, OldCollector)) {
        size_t capacity = alloc_capacity(r);
        available_old_collector += capacity;
        consumed_old_collector += region_size_bytes - capacity;
        buffer[idx] = (capacity == region_size_bytes)? 'O': 'o';
      } else if (r->is_humongous()) {
        if (r->is_old()) {
          buffer[idx] = 'H';
          retired_old_humongous += region_size_bytes;
        } else {
          buffer[idx] = 'h';
          retired_young_humongous += region_size_bytes;
        }
      } else {
        if (r->is_old()) {
          buffer[idx] = '~';
          retired_old_waste += alloc_capacity(r);
          retired_old += region_size_bytes;
        } else {
          buffer[idx] = '_';
          retired_young_waste += alloc_capacity(r);
          retired_young += region_size_bytes;
        }
      }
    }
    uint remnant = _heap->num_regions() % 64;
    if (remnant > 0) {
      buffer[remnant] = '\0';
    } else {
      remnant = 64;
    }
    log_debug(gc, free)(" %6u: %s", (uint) (_heap->num_regions() - remnant), buffer);
    size_t total_young = retired_young + retired_young_humongous;
    size_t total_old = retired_old + retired_old_humongous;
  }
#endif

  LogTarget(Info, gc, free) lt;
  if (lt.is_enabled()) {
    ResourceMark rm;
    LogStream ls(lt);

    {
      size_t last_idx = 0;
      size_t max = 0;
      size_t max_contig = 0;
      size_t empty_contig = 0;

      size_t total_used = 0;
      size_t total_free = 0;
      size_t total_free_ext = 0;

      for (size_t idx = _free_sets.leftmost(Mutator); idx <= _free_sets.rightmost(Mutator); idx++) {
        if (_free_sets.in_free_set(idx, Mutator)) {
          ShenandoahHeapRegion *r = _heap->get_region(idx);
          size_t free = alloc_capacity(r);
          max = MAX2(max, free);
          if (r->is_empty()) {
            total_free_ext += free;
            if (last_idx + 1 == idx) {
              empty_contig++;
            } else {
              empty_contig = 1;
            }
          } else {
            empty_contig = 0;
          }
          total_used += r->used();
          total_free += free;
          max_contig = MAX2(max_contig, empty_contig);
          last_idx = idx;
        }
      }

      size_t max_humongous = max_contig * ShenandoahHeapRegion::region_size_bytes();
      size_t free = capacity() - used();

      assert(free == total_free, "Sum of free within mutator regions (" SIZE_FORMAT
             ") should match mutator capacity (" SIZE_FORMAT ") minus mutator used (" SIZE_FORMAT ")",
             total_free, capacity(), used());

      ls.print("Free: " SIZE_FORMAT "%s, Max: " SIZE_FORMAT "%s regular, " SIZE_FORMAT "%s humongous, ",
               byte_size_in_proper_unit(total_free),    proper_unit_for_byte_size(total_free),
               byte_size_in_proper_unit(max),           proper_unit_for_byte_size(max),
               byte_size_in_proper_unit(max_humongous), proper_unit_for_byte_size(max_humongous)
      );

      ls.print("Frag: ");
      size_t frag_ext;
      if (total_free_ext > 0) {
        frag_ext = 100 - (100 * max_humongous / total_free_ext);
      } else {
        frag_ext = 0;
      }
      ls.print(SIZE_FORMAT "%% external, ", frag_ext);

      size_t frag_int;
      if (_free_sets.count(Mutator) > 0) {
        frag_int = (100 * (total_used / _free_sets.count(Mutator)) / ShenandoahHeapRegion::region_size_bytes());
      } else {
        frag_int = 0;
      }
      ls.print(SIZE_FORMAT "%% internal; ", frag_int);
      ls.print("Used: " SIZE_FORMAT "%s, Mutator Free: " SIZE_FORMAT,
               byte_size_in_proper_unit(total_used), proper_unit_for_byte_size(total_used), _free_sets.count(Mutator));
    }

    {
      size_t max = 0;
      size_t total_free = 0;
      size_t total_used = 0;

      for (size_t idx = _free_sets.leftmost(Collector); idx <= _free_sets.rightmost(Collector); idx++) {
        if (_free_sets.in_free_set(idx, Collector)) {
          ShenandoahHeapRegion *r = _heap->get_region(idx);
          size_t free = alloc_capacity(r);
          max = MAX2(max, free);
          total_free += free;
          total_used += r->used();
        }
      }
      ls.print(" Collector Reserve: " SIZE_FORMAT "%s, Max: " SIZE_FORMAT "%s; Used: " SIZE_FORMAT "%s",
               byte_size_in_proper_unit(total_free), proper_unit_for_byte_size(total_free),
               byte_size_in_proper_unit(max),        proper_unit_for_byte_size(max),
               byte_size_in_proper_unit(total_used), proper_unit_for_byte_size(total_used));
    }

    if (_heap->mode()->is_generational()) {
      size_t max = 0;
      size_t total_free = 0;
      size_t total_used = 0;

      for (size_t idx = _free_sets.leftmost(OldCollector); idx <= _free_sets.rightmost(OldCollector); idx++) {
        if (_free_sets.in_free_set(idx, OldCollector)) {
          ShenandoahHeapRegion *r = _heap->get_region(idx);
          size_t free = alloc_capacity(r);
          max = MAX2(max, free);
          total_free += free;
          total_used += r->used();
        }
      }
      ls.print_cr(" Old Collector Reserve: " SIZE_FORMAT "%s, Max: " SIZE_FORMAT "%s; Used: " SIZE_FORMAT "%s",
                  byte_size_in_proper_unit(total_free), proper_unit_for_byte_size(total_free),
                  byte_size_in_proper_unit(max),        proper_unit_for_byte_size(max),
                  byte_size_in_proper_unit(total_used), proper_unit_for_byte_size(total_used));
    }
  }
}

HeapWord* ShenandoahFreeSet::allocate(ShenandoahAllocRequest& req, bool& in_new_region) {
  shenandoah_assert_heaplocked();

  // Allocation request is known to satisfy all memory budgeting constraints.
  if (req.size() > ShenandoahHeapRegion::humongous_threshold_words()) {
    switch (req.type()) {
      case ShenandoahAllocRequest::_alloc_shared:
      case ShenandoahAllocRequest::_alloc_shared_gc:
        in_new_region = true;
        return allocate_contiguous(req);
      case ShenandoahAllocRequest::_alloc_plab:
      case ShenandoahAllocRequest::_alloc_gclab:
      case ShenandoahAllocRequest::_alloc_tlab:
        in_new_region = false;
        assert(false, "Trying to allocate TLAB larger than the humongous threshold: " SIZE_FORMAT " > " SIZE_FORMAT,
               req.size(), ShenandoahHeapRegion::humongous_threshold_words());
        return nullptr;
      default:
        ShouldNotReachHere();
        return nullptr;
    }
  } else {
    return allocate_single(req, in_new_region);
  }
}

size_t ShenandoahFreeSet::unsafe_peek_free() const {
  // Deliberately not locked, this method is unsafe when free set is modified.

  for (size_t index = _free_sets.leftmost(Mutator); index <= _free_sets.rightmost(Mutator); index++) {
    if (index < _free_sets.max() && _free_sets.in_free_set(index, Mutator)) {
      ShenandoahHeapRegion* r = _heap->get_region(index);
      if (r->free() >= MinTLABSize) {
        return r->free();
      }
    }
  }

  // It appears that no regions left
  return 0;
}

void ShenandoahFreeSet::print_on(outputStream* out) const {
  out->print_cr("Mutator Free Set: " SIZE_FORMAT "", _free_sets.count(Mutator));
  for (size_t index = _free_sets.leftmost(Mutator); index <= _free_sets.rightmost(Mutator); index++) {
    if (_free_sets.in_free_set(index, Mutator)) {
      _heap->get_region(index)->print_on(out);
    }
  }
  out->print_cr("Collector Free Set: " SIZE_FORMAT "", _free_sets.count(Collector));
  for (size_t index = _free_sets.leftmost(Collector); index <= _free_sets.rightmost(Collector); index++) {
    if (_free_sets.in_free_set(index, Collector)) {
      _heap->get_region(index)->print_on(out);
    }
  }
  if (_heap->mode()->is_generational()) {
    out->print_cr("Old Collector Free Set: " SIZE_FORMAT "", _free_sets.count(OldCollector));
    for (size_t index = _free_sets.leftmost(OldCollector); index <= _free_sets.rightmost(OldCollector); index++) {
      if (_free_sets.in_free_set(index, OldCollector)) {
        _heap->get_region(index)->print_on(out);
      }
    }
  }
}

/*
 * Internal fragmentation metric: describes how fragmented the heap regions are.
 *
 * It is derived as:
 *
 *               sum(used[i]^2, i=0..k)
 *   IF = 1 - ------------------------------
 *              C * sum(used[i], i=0..k)
 *
 * ...where k is the number of regions in computation, C is the region capacity, and
 * used[i] is the used space in the region.
 *
 * The non-linearity causes IF to be lower for the cases where the same total heap
 * used is densely packed. For example:
 *   a) Heap is completely full  => IF = 0
 *   b) Heap is half full, first 50% regions are completely full => IF = 0
 *   c) Heap is half full, each region is 50% full => IF = 1/2
 *   d) Heap is quarter full, first 50% regions are completely full => IF = 0
 *   e) Heap is quarter full, each region is 25% full => IF = 3/4
 *   f) Heap has one small object per each region => IF =~ 1
 */
double ShenandoahFreeSet::internal_fragmentation() {
  double squared = 0;
  double linear = 0;
  int count = 0;

  for (size_t index = _free_sets.leftmost(Mutator); index <= _free_sets.rightmost(Mutator); index++) {
    if (_free_sets.in_free_set(index, Mutator)) {
      ShenandoahHeapRegion* r = _heap->get_region(index);
      size_t used = r->used();
      squared += used * used;
      linear += used;
      count++;
    }
  }

  if (count > 0) {
    double s = squared / (ShenandoahHeapRegion::region_size_bytes() * linear);
    return 1 - s;
  } else {
    return 0;
  }
}

/*
 * External fragmentation metric: describes how fragmented the heap is.
 *
 * It is derived as:
 *
 *   EF = 1 - largest_contiguous_free / total_free
 *
 * For example:
 *   a) Heap is completely empty => EF = 0
 *   b) Heap is completely full => EF = 0
 *   c) Heap is first-half full => EF = 1/2
 *   d) Heap is half full, full and empty regions interleave => EF =~ 1
 */
double ShenandoahFreeSet::external_fragmentation() {
  size_t last_idx = 0;
  size_t max_contig = 0;
  size_t empty_contig = 0;

  size_t free = 0;

  for (size_t index = _free_sets.leftmost(Mutator); index <= _free_sets.rightmost(Mutator); index++) {
    if (_free_sets.in_free_set(index, Mutator)) {
      ShenandoahHeapRegion* r = _heap->get_region(index);
      if (r->is_empty()) {
        free += ShenandoahHeapRegion::region_size_bytes();
        if (last_idx + 1 == index) {
          empty_contig++;
        } else {
          empty_contig = 1;
        }
      } else {
        empty_contig = 0;
      }

      max_contig = MAX2(max_contig, empty_contig);
      last_idx = index;
    }
  }

  if (free > 0) {
    return 1 - (1.0 * max_contig * ShenandoahHeapRegion::region_size_bytes() / free);
  } else {
    return 0;
  }
}
<|MERGE_RESOLUTION|>--- conflicted
+++ resolved
@@ -748,14 +748,13 @@
   in_new_region = r->is_empty();
   HeapWord* result = nullptr;
 
-<<<<<<< HEAD
   if (in_new_region) {
     log_debug(gc, free)("Using new region (" SIZE_FORMAT ") for %s (" PTR_FORMAT ").",
                        r->index(), ShenandoahAllocRequest::alloc_type_to_string(req.type()), p2i(&req));
   }
 
   // req.size() is in words, r->free() is in bytes.
-  if (ShenandoahElasticTLAB && req.is_lab_alloc()) {
+  if (req.is_lab_alloc()) {
     if (req.type() == ShenandoahAllocRequest::_alloc_plab) {
       assert(_heap->mode()->is_generational(), "PLABs are only for generational mode");
       assert(_free_sets.in_free_set(r->index(), OldCollector), "PLABS must be allocated in old_collector_free regions");
@@ -789,12 +788,6 @@
         log_trace(gc, free)("Failed to shrink TLAB or GCLAB request (" SIZE_FORMAT ") in region " SIZE_FORMAT " to " SIZE_FORMAT
                            " because min_size() is " SIZE_FORMAT, req.size(), r->index(), adjusted_size, req.min_size());
       }
-=======
-  if (req.is_lab_alloc()) {
-    size_t free = align_down(r->free() >> LogHeapWordSize, MinObjAlignment);
-    if (size > free) {
-      size = free;
->>>>>>> 86f9b3f5
     }
   } else if (req.is_lab_alloc() && req.type() == ShenandoahAllocRequest::_alloc_plab) {
 
