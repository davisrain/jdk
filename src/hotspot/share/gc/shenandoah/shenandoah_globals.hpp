--- conflicted
+++ resolved
@@ -523,16 +523,10 @@
   product(bool, ShenandoahSATBBarrier, true, DIAGNOSTIC,                    \
           "Turn on/off SATB barriers in Shenandoah")                        \
                                                                             \
-<<<<<<< HEAD
-  product(bool, ShenandoahIUBarrier, false, DIAGNOSTIC,                     \
-          "Turn on/off I-U barriers barriers in Shenandoah")                \
-                                                                            \
   product(bool, ShenandoahCardBarrier, false, DIAGNOSTIC,                   \
           "Turn on/off card-marking post-write barrier in Shenandoah: "     \
           " true when ShenandoahGCMode is generational, false otherwise")   \
                                                                             \
-=======
->>>>>>> bd36b6ae
   product(bool, ShenandoahCASBarrier, true, DIAGNOSTIC,                     \
           "Turn on/off CAS barriers in Shenandoah")                         \
                                                                             \
