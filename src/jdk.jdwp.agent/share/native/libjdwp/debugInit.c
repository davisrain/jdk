/*
 * Copyright (c) 1998, 2024, Oracle and/or its affiliates. All rights reserved.
 * DO NOT ALTER OR REMOVE COPYRIGHT NOTICES OR THIS FILE HEADER.
 *
 * This code is free software; you can redistribute it and/or modify it
 * under the terms of the GNU General Public License version 2 only, as
 * published by the Free Software Foundation.  Oracle designates this
 * particular file as subject to the "Classpath" exception as provided
 * by Oracle in the LICENSE file that accompanied this code.
 *
 * This code is distributed in the hope that it will be useful, but WITHOUT
 * ANY WARRANTY; without even the implied warranty of MERCHANTABILITY or
 * FITNESS FOR A PARTICULAR PURPOSE.  See the GNU General Public License
 * version 2 for more details (a copy is included in the LICENSE file that
 * accompanied this code).
 *
 * You should have received a copy of the GNU General Public License version
 * 2 along with this work; if not, write to the Free Software Foundation,
 * Inc., 51 Franklin St, Fifth Floor, Boston, MA 02110-1301 USA.
 *
 * Please contact Oracle, 500 Oracle Parkway, Redwood Shores, CA 94065 USA
 * or visit www.oracle.com if you need additional information or have any
 * questions.
 */

#include <ctype.h>

#include "util.h"
#include "commonRef.h"
#include "debugDispatch.h"
#include "eventHandler.h"
#include "eventHelper.h"
#include "threadControl.h"
#include "stepControl.h"
#include "transport.h"
#include "classTrack.h"
#include "debugLoop.h"
#include "bag.h"
#include "invoker.h"
#include "sys.h"

/* How the options get to OnLoad: */
#define XRUN "-Xrunjdwp"
#define AGENTLIB "-agentlib:jdwp"

/* Debug version defaults */
#ifdef DEBUG
    #define DEFAULT_ASSERT_ON           JNI_TRUE
    #define DEFAULT_ASSERT_FATAL        JNI_TRUE
    #define DEFAULT_LOGFILE             "jdwp.log"
#else
    #define DEFAULT_ASSERT_ON           JNI_FALSE
    #define DEFAULT_ASSERT_FATAL        JNI_FALSE
    #define DEFAULT_LOGFILE             NULL
#endif

static jboolean vmInitialized;
static DebugRawMonitor* initMonitor;
static jboolean initComplete;
static jbyte currentSessionID;

/*
 * Options set through the OnLoad options string. All of these values
 * are set once at VM startup and never reset.
 */
static jboolean isServer = JNI_FALSE;     /* Listens for connecting debuggers? */
static jboolean isStrict = JNI_FALSE;     /* Unused */
static jboolean useStandardAlloc = JNI_FALSE;  /* Use standard malloc/free? */
static struct bag *transports;            /* of TransportSpec */

static jboolean initOnStartup = JNI_TRUE;   /* init immediately */
static char *initOnException = NULL;        /* init when this exception thrown */
static jboolean initOnUncaught = JNI_FALSE; /* init when uncaught exc thrown */

static char *launchOnInit = NULL;           /* launch this app during init */
static jboolean suspendOnInit = JNI_TRUE;   /* suspend all app threads after init */
static jboolean dopause = JNI_FALSE;        /* pause for debugger attach */
static jboolean docoredump = JNI_FALSE;     /* core dump on exit */
static char *logfile = NULL;                /* Name of logfile (if logging) */
static unsigned logflags = 0;               /* Log flags */

static char *names;                         /* strings derived from OnLoad options */

static jboolean allowStartViaJcmd = JNI_FALSE;  /* if true we allow the debugging to be started via a jcmd */
static jboolean startedViaJcmd = JNI_FALSE;     /* if false, we have not yet started debugging via a jcmd */

/*
 * Elements of the transports bag
 */
typedef struct TransportSpec {
    char *name;
    char *address;
    long timeout;
    char *allow;
} TransportSpec;

/*
 * Forward Refs
 */
static void JNICALL cbEarlyVMInit(jvmtiEnv*, JNIEnv *, jthread);
static void JNICALL cbEarlyVMDeath(jvmtiEnv*, JNIEnv *);
static void JNICALL cbEarlyException(jvmtiEnv*, JNIEnv *,
            jthread, jmethodID, jlocation, jobject, jmethodID, jlocation);

static void initialize(JNIEnv *env, jthread thread, EventIndex triggering_ei, EventInfo *opt_info);
static jboolean parseOptions(char *str);

/*
 * Phase 1: Initial load.
 *
 * OnLoad is called by the VM immediately after the back-end
 * library is loaded. We can do very little in this function since
 * the VM has not completed initialization. So, we parse the JDWP
 * options and set up a simple initial event callbacks for JVMTI events.
 * When a triggering event occurs, that callback will begin debugger initialization.
 */

/* Get a static area to hold the Global Data */
static BackendGlobalData *
get_gdata(void)
{
    static BackendGlobalData s;
    (void)memset(&s, 0, sizeof(BackendGlobalData));
    return &s;
}

static jvmtiError
set_event_notification(jvmtiEventMode mode, EventIndex ei)
{
    jvmtiError error;
    error = JVMTI_FUNC_PTR(gdata->jvmti,SetEventNotificationMode)
                (gdata->jvmti, mode, eventIndex2jvmti(ei), NULL);
    if (error != JVMTI_ERROR_NONE) {
        ERROR_MESSAGE(("JDWP unable to configure initial JVMTI event %s: %s(%d)",
                    eventText(ei), jvmtiErrorText(error), error));
    }
    return error;
}

/* Logic to determine JVMTI version compatibility */
static jboolean
compatible_versions(jint major_runtime,     jint minor_runtime,
                    jint major_compiletime, jint minor_compiletime)
{
    return major_runtime == major_compiletime &&
           minor_runtime >= minor_compiletime;
}

/* OnLoad startup:
 *   Returning JNI_ERR will cause the java_g VM to core dump, be careful.
 */
JNIEXPORT jint JNICALL
DEF_Agent_OnLoad(JavaVM *vm, char *options, void *reserved)
{
    jvmtiError error;
    jvmtiCapabilities needed_capabilities;
    jvmtiCapabilities potential_capabilities;
    jint              jvmtiCompileTimeMajorVersion;
    jint              jvmtiCompileTimeMinorVersion;
    jint              jvmtiCompileTimeMicroVersion;

    /* See if it's already loaded */
    if ( gdata!=NULL && gdata->isLoaded==JNI_TRUE ) {
        ERROR_MESSAGE(("Cannot load this JVM TI agent twice, check your java command line for duplicate jdwp options."));
        return JNI_ERR;
    }

    /* If gdata is defined and the VM died, why are we here? */
    if ( gdata!=NULL && gdata->vmDead ) {
        ERROR_MESSAGE(("JDWP unable to load, VM died"));
        return JNI_ERR;
    }

    /* Get global data area */
    gdata = get_gdata();
    if (gdata == NULL) {
        ERROR_MESSAGE(("JDWP unable to allocate memory"));
        return JNI_ERR;
    }
    gdata->isLoaded = JNI_TRUE;

    /* Start filling in gdata */
    gdata->jvm = vm;
    vmInitialized = JNI_FALSE;
    gdata->vmDead = JNI_FALSE;

    jvmtiCompileTimeMajorVersion  = ( JVMTI_VERSION & JVMTI_VERSION_MASK_MAJOR )
                                        >> JVMTI_VERSION_SHIFT_MAJOR;
    jvmtiCompileTimeMinorVersion  = ( JVMTI_VERSION & JVMTI_VERSION_MASK_MINOR )
                                        >> JVMTI_VERSION_SHIFT_MINOR;
    jvmtiCompileTimeMicroVersion  = ( JVMTI_VERSION & JVMTI_VERSION_MASK_MICRO )
                                        >> JVMTI_VERSION_SHIFT_MICRO;

    /* Get the JVMTI Env, IMPORTANT: Do this first! For jvmtiAllocate(). */
    error = JVM_FUNC_PTR(vm,GetEnv)
                (vm, (void **)&(gdata->jvmti), JVMTI_VERSION);
    if (error != JNI_OK) {
        ERROR_MESSAGE(("JDWP unable to access JVMTI Version %d.%d.%d (0x%x)."
                       " JNIEnv's GetEnv() returned %d.",
                       jvmtiCompileTimeMajorVersion, jvmtiCompileTimeMinorVersion,
                       jvmtiCompileTimeMicroVersion, JVMTI_VERSION, error));
        forceExit(1); /* Kill entire process, no core dump */
    }

    /* Check that the JVMTI compile and runtime versions are compatibile. */
    if (!compatible_versions(jvmtiMajorVersion(), jvmtiMinorVersion(),
                              jvmtiCompileTimeMajorVersion, jvmtiCompileTimeMinorVersion)) {

        ERROR_MESSAGE(("This jdwp native library will not work with this VM's "
                       "version of JVMTI (%d.%d.%d). It needs JVMTI %d.%d[.%d].",
                       jvmtiMajorVersion(),
                       jvmtiMinorVersion(),
                       jvmtiMicroVersion(),
                       jvmtiCompileTimeMajorVersion,
                       jvmtiCompileTimeMinorVersion,
                       jvmtiCompileTimeMicroVersion));

        /* Do not let VM get a fatal error, we don't want a core dump here. */
        forceExit(1); /* Kill entire process, no core dump wanted */
    }

    /* Parse input options */
    if (!parseOptions(options)) {
        /* No message necessary, should have been printed out already */
        /* Do not let VM get a fatal error, we don't want a core dump here. */
        forceExit(1); /* Kill entire process, no core dump wanted */
    }

    LOG_MISC(("Onload: %s", options));

    /* Get potential capabilities */
    (void)memset(&potential_capabilities,0,sizeof(potential_capabilities));
    error = JVMTI_FUNC_PTR(gdata->jvmti,GetPotentialCapabilities)
                (gdata->jvmti, &potential_capabilities);
    if (error != JVMTI_ERROR_NONE) {
        ERROR_MESSAGE(("JDWP unable to get potential JVMTI capabilities: %s(%d)",
                        jvmtiErrorText(error), error));
        return JNI_ERR;
    }

    /* Fill in ones that we must have */
    (void)memset(&needed_capabilities,0,sizeof(needed_capabilities));
    needed_capabilities.can_access_local_variables              = 1;
    needed_capabilities.can_generate_single_step_events         = 1;
    needed_capabilities.can_generate_exception_events           = 1;
    needed_capabilities.can_generate_frame_pop_events           = 1;
    needed_capabilities.can_generate_breakpoint_events          = 1;
    needed_capabilities.can_suspend                             = 1;
    needed_capabilities.can_generate_method_entry_events        = 1;
    needed_capabilities.can_generate_method_exit_events         = 1;
    needed_capabilities.can_generate_garbage_collection_events  = 1;
    needed_capabilities.can_maintain_original_method_order      = 1;
    needed_capabilities.can_generate_monitor_events             = 1;
    needed_capabilities.can_tag_objects                         = 1;
    if (gdata->vthreadsSupported) {
        needed_capabilities.can_support_virtual_threads         = 1;
    }

    /* And what potential ones that would be nice to have */
    needed_capabilities.can_force_early_return
                = potential_capabilities.can_force_early_return;
    needed_capabilities.can_generate_field_modification_events
                = potential_capabilities.can_generate_field_modification_events;
    needed_capabilities.can_generate_field_access_events
                = potential_capabilities.can_generate_field_access_events;
    needed_capabilities.can_get_bytecodes
                = potential_capabilities.can_get_bytecodes;
    needed_capabilities.can_get_synthetic_attribute
                = potential_capabilities.can_get_synthetic_attribute;
    needed_capabilities.can_get_owned_monitor_info
                = potential_capabilities.can_get_owned_monitor_info;
    needed_capabilities.can_get_current_contended_monitor
                = potential_capabilities.can_get_current_contended_monitor;
    needed_capabilities.can_get_monitor_info
                = potential_capabilities.can_get_monitor_info;
    needed_capabilities.can_pop_frame
                = potential_capabilities.can_pop_frame;
    needed_capabilities.can_redefine_classes
                = potential_capabilities.can_redefine_classes;
    needed_capabilities.can_redefine_any_class
                = potential_capabilities.can_redefine_any_class;
    needed_capabilities.can_get_owned_monitor_stack_depth_info
        = potential_capabilities.can_get_owned_monitor_stack_depth_info;
    needed_capabilities.can_get_constant_pool
                = potential_capabilities.can_get_constant_pool;
    {
        needed_capabilities.can_get_source_debug_extension      = 1;
        needed_capabilities.can_get_source_file_name            = 1;
        needed_capabilities.can_get_line_numbers                = 1;
        needed_capabilities.can_signal_thread
                = potential_capabilities.can_signal_thread;
    }

    /* Add the capabilities */
    error = JVMTI_FUNC_PTR(gdata->jvmti,AddCapabilities)
                (gdata->jvmti, &needed_capabilities);
    if (error != JVMTI_ERROR_NONE) {
        ERROR_MESSAGE(("JDWP unable to get necessary JVMTI capabilities."));
        forceExit(1); /* Kill entire process, no core dump wanted */
    }

    /* Initialize event number mapping tables */
    eventIndexInit();

    /* Set the initial JVMTI event notifications */
    error = set_event_notification(JVMTI_ENABLE, EI_VM_DEATH);
    if (error != JVMTI_ERROR_NONE) {
        return JNI_ERR;
    }
    error = set_event_notification(JVMTI_ENABLE, EI_VM_INIT);
    if (error != JVMTI_ERROR_NONE) {
        return JNI_ERR;
    }
    if (initOnUncaught || (initOnException != NULL)) {
        error = set_event_notification(JVMTI_ENABLE, EI_EXCEPTION);
        if (error != JVMTI_ERROR_NONE) {
            return JNI_ERR;
        }
    }

    /* Set callbacks just for 3 functions */
    (void)memset(&(gdata->callbacks),0,sizeof(gdata->callbacks));
    gdata->callbacks.VMInit             = &cbEarlyVMInit;
    gdata->callbacks.VMDeath            = &cbEarlyVMDeath;
    gdata->callbacks.Exception  = &cbEarlyException;
    error = JVMTI_FUNC_PTR(gdata->jvmti,SetEventCallbacks)
                (gdata->jvmti, &(gdata->callbacks), sizeof(gdata->callbacks));
    if (error != JVMTI_ERROR_NONE) {
        ERROR_MESSAGE(("JDWP unable to set JVMTI event callbacks: %s(%d)",
                        jvmtiErrorText(error), error));
        return JNI_ERR;
    }

    LOG_MISC(("OnLoad: DONE"));
    return JNI_OK;
}

JNIEXPORT void JNICALL
DEF_Agent_OnUnload(JavaVM *vm)
{

    gdata->isLoaded = JNI_FALSE;

    /* Cleanup, but make sure VM is alive before using JNI, and
     *   make sure JVMTI environment is ok before deallocating
     *   memory allocated through JVMTI, which all of it is.
     */

    /*
     * Close transport before exit
     */
    if (transport_is_open()) {
        transport_close();
    }
}

/*
 * Phase 2: Initial events. Phase 2 consists of waiting for the
 * event that triggers full initialization. Under normal circumstances
 * (initOnStartup == TRUE) this is the JVMTI_EVENT_VM_INIT event.
 * Otherwise, we delay initialization until the app throws a
 * particular exception. The triggering event invokes
 * the bulk of the initialization, including creation of threads and
 * monitors, transport setup, and installation of a new event callback which
 * handles the complete set of events.
 *
 * Since the triggering event comes in on an application thread, some of the
 * initialization is difficult to do here. Specifically, this thread along
 * with all other app threads may need to be suspended until a debugger
 * connects. These kinds of tasks are left to the third phase which is
 * invoked by one of the spawned debugger threads, the event handler.
 */

/*
 * Wait for a triggering event; then kick off debugger
 * initialization. A different event callback will be installed by
 * debugger initialization, and this function will not be called
 * again.
 */

    /*
     * TO DO: Decide whether we need to protect this code with
     * a lock. It might be too early to create a monitor safely (?).
     */

static void JNICALL
cbEarlyVMInit(jvmtiEnv *jvmti_env, JNIEnv *env, jthread thread)
{
    LOG_CB(("cbEarlyVMInit"));
    if ( gdata->vmDead ) {
        EXIT_ERROR(AGENT_ERROR_INTERNAL,"VM dead at VM_INIT time");
    }
    if (initOnStartup)
        initialize(env, thread, EI_VM_INIT, NULL);
    vmInitialized = JNI_TRUE;
    LOG_MISC(("END cbEarlyVMInit"));
}

static void
disposeEnvironment(jvmtiEnv *jvmti_env)
{
    jvmtiError error;

    error = JVMTI_FUNC_PTR(jvmti_env,DisposeEnvironment)(jvmti_env);
    if ( error == JVMTI_ERROR_MUST_POSSESS_CAPABILITY )
        error = JVMTI_ERROR_NONE;  /* Hack!  FIXUP when JVMTI has disposeEnv */
    /* What should error return say? */
    if (error != JVMTI_ERROR_NONE) {
        ERROR_MESSAGE(("JDWP unable to dispose of JVMTI environment: %s(%d)",
                        jvmtiErrorText(error), error));
    }
    gdata->jvmti = NULL;
}

static void JNICALL
cbEarlyVMDeath(jvmtiEnv *jvmti_env, JNIEnv *env)
{
    LOG_CB(("cbEarlyVMDeath"));
    if ( gdata->vmDead ) {
        EXIT_ERROR(AGENT_ERROR_INTERNAL,"VM died more than once");
    }
    disposeEnvironment(jvmti_env);
    gdata->jvmti = NULL;
    gdata->jvm = NULL;
    gdata->vmDead = JNI_TRUE;
    LOG_MISC(("END cbEarlyVMDeath"));
}

static void JNICALL
cbEarlyException(jvmtiEnv *jvmti_env, JNIEnv *env,
        jthread thread, jmethodID method, jlocation location,
        jobject exception,
        jmethodID catch_method, jlocation catch_location)
{
    jvmtiError error;
    jthrowable currentException;

    LOG_CB(("cbEarlyException: thread=%p", thread));

    if ( gdata->vmDead ) {
        EXIT_ERROR(AGENT_ERROR_INTERNAL,"VM dead at initial Exception event");
    }
    if (!vmInitialized)  {
        LOG_MISC(("VM is not initialized yet"));
        return;
    }
    EventInfo info;
    info.ei = EI_EXCEPTION;
    info.thread = thread;
    info.clazz = getMethodClass(jvmti_env, method);
    info.method = method;
    info.location = location;
    info.object = exception;
    if (gdata->vthreadsSupported) {
        info.is_vthread = isVThread(thread);
    }
    info.u.exception.catch_clazz = getMethodClass(jvmti_env, catch_method);
    info.u.exception.catch_method = catch_method;
    info.u.exception.catch_location = catch_location;

    /*
     * We want to preserve any current exception that might get wiped
     * out during event handling (e.g. JNI calls). We have to rely on
     * space for the local reference on the current frame because
     * doing a PushLocalFrame here might itself generate an exception.
     */

    currentException = JNI_FUNC_PTR(env,ExceptionOccurred)(env);
    JNI_FUNC_PTR(env,ExceptionClear)(env);

    if (initOnUncaught && catch_method == NULL) {

        LOG_MISC(("Initializing on uncaught exception"));
        initialize(env, thread, EI_EXCEPTION, &info);

    } else if (initOnException != NULL) {

        jclass exception_clazz = JNI_FUNC_PTR(env, GetObjectClass)(env, exception);
        /* check class of exception thrown */
        if ( exception_clazz != NULL ) {
            char *signature = NULL;
            /* initing on throw, check */
            error = classSignature(exception_clazz, &signature, NULL);
            LOG_MISC(("Checking specific exception: looking for %s, got %s",
                        initOnException, signature));
            if ( (error==JVMTI_ERROR_NONE) &&
                (strcmp(signature, initOnException) == 0)) {
                LOG_MISC(("Initializing on specific exception"));
                initialize(env, thread, EI_EXCEPTION, &info);
            } else {
                error = AGENT_ERROR_INTERNAL; /* Just to cause restore */
            }
            if ( signature != NULL ) {
                jvmtiDeallocate(signature);
            }
        } else {
            error = AGENT_ERROR_INTERNAL; /* Just to cause restore */
        }

        /* If initialize didn't happen, we need to restore things */
        if ( error != JVMTI_ERROR_NONE ) {
            /*
             * Restore exception state from before callback call
             */
            LOG_MISC(("No initialization, didn't find right exception"));
            if (currentException != NULL) {
                JNI_FUNC_PTR(env,Throw)(env, currentException);
            } else {
                JNI_FUNC_PTR(env,ExceptionClear)(env);
            }
        }

    }

    LOG_MISC(("END cbEarlyException"));

}

typedef struct EnumerateArg {
    jboolean isServer;
    jdwpError error;
    jint startCount;
} EnumerateArg;

static jboolean
startTransport(void *item, void *arg)
{
    TransportSpec *transport = item;
    EnumerateArg *enumArg = arg;
    jdwpError serror;

    LOG_MISC(("Begin startTransport"));
    serror = transport_startTransport(enumArg->isServer, transport->name,
                                      transport->address, transport->timeout,
                                      transport->allow);
    if (serror != JDWP_ERROR(NONE)) {
        ERROR_MESSAGE(("JDWP Transport %s failed to initialize, %s(%d)",
                transport->name, jdwpErrorText(serror), serror));
        enumArg->error = serror;
    } else {
        /* (Don't overwrite any previous error) */

        enumArg->startCount++;
    }

    LOG_MISC(("End startTransport"));

    return JNI_TRUE;   /* Always continue, even if there was an error */
}

static void
signalInitComplete(void)
{
    /*
     * Initialization is complete
     */
    LOG_MISC(("signal initialization complete"));
    debugMonitorEnter(initMonitor);
    initComplete = JNI_TRUE;
    debugMonitorNotifyAll(initMonitor);
    debugMonitorExit(initMonitor);
}

/*
 * Determine if  initialization is complete.
 */
jboolean
debugInit_isInitComplete(void)
{
    return initComplete;
}

/*
 * Wait for all initialization to complete.
 */
void
debugInit_waitInitComplete(void)
{
    debugMonitorEnter(initMonitor);
    while (!initComplete) {
        debugMonitorWait(initMonitor);
    }
    debugMonitorExit(initMonitor);
}

/* All process exit() calls come from here */
void
forceExit(int exit_code)
{
    /* make sure the transport is closed down before we exit() */
    transport_close();
    exit(exit_code);
}

/* All JVM fatal error exits lead here (e.g. we need to kill the VM). */
static void
jniFatalError(JNIEnv *env, const char *msg, jvmtiError error, int exit_code)
{
    JavaVM *vm;
    char buf[512];

    gdata->vmDead = JNI_TRUE;
    if ( msg==NULL )
        msg = "UNKNOWN REASON";
    vm = gdata->jvm;
    if ( env==NULL && vm!=NULL ) {
        jint rc = (*((*vm)->GetEnv))(vm, (void **)&env, JNI_VERSION_1_2);
        if (rc != JNI_OK ) {
            env = NULL;
        }
    }
    if ( error != JVMTI_ERROR_NONE ) {
        (void)snprintf(buf, sizeof(buf), "JDWP %s, jvmtiError=%s(%d)",
                    msg, jvmtiErrorText(error), error);
    } else {
        (void)snprintf(buf, sizeof(buf), "JDWP %s", msg);
    }
    if (env != NULL) {
        (*((*env)->FatalError))(env, buf);
    } else {
        /* Should rarely ever reach here, means VM is really dead */
        print_message(stderr, "ERROR: JDWP: ", "\n",
                "Can't call JNI FatalError(NULL, \"%s\")", buf);
    }
    forceExit(exit_code);
}

/*
 * Initialize debugger back end modules
 *
 * @param opt_info optional event info to use, might be null
 */
static void
initialize(JNIEnv *env, jthread thread, EventIndex triggering_ei, EventInfo *opt_info)
{
    jvmtiError error;
    EnumerateArg arg;
    jbyte suspendPolicy;

    LOG_MISC(("Begin initialize()"));
    currentSessionID = 0;
    initComplete = JNI_FALSE;

    if ( gdata->vmDead ) {
        EXIT_ERROR(AGENT_ERROR_INTERNAL,"VM dead at initialize() time");
    }

    /* Turn off the initial JVMTI event notifications */
    error = set_event_notification(JVMTI_DISABLE, EI_EXCEPTION);
    if (error != JVMTI_ERROR_NONE) {
        EXIT_ERROR(error, "unable to disable JVMTI event notification");
    }
    error = set_event_notification(JVMTI_DISABLE, EI_VM_INIT);
    if (error != JVMTI_ERROR_NONE) {
        EXIT_ERROR(error, "unable to disable JVMTI event notification");
    }
    error = set_event_notification(JVMTI_DISABLE, EI_VM_DEATH);
    if (error != JVMTI_ERROR_NONE) {
        EXIT_ERROR(error, "unable to disable JVMTI event notification");
    }

    /* Remove initial event callbacks */
    (void)memset(&(gdata->callbacks),0,sizeof(gdata->callbacks));
    error = JVMTI_FUNC_PTR(gdata->jvmti,SetEventCallbacks)
                (gdata->jvmti, &(gdata->callbacks), sizeof(gdata->callbacks));
    if (error != JVMTI_ERROR_NONE) {
        EXIT_ERROR(error, "unable to clear JVMTI callbacks");
    }

    util_initialize(env);
    commonRef_initialize();
    threadControl_initialize();
    stepControl_initialize();
    invoker_initialize();
    debugDispatch_initialize();
    classTrack_initialize(env);
    debugLoop_initialize();

    initMonitor = debugMonitorCreate(initMonitor_Rank, "JDWP Initialization Monitor");


    /*
     * Initialize transports
     */
    arg.isServer = isServer;
    arg.error = JDWP_ERROR(NONE);
    arg.startCount = 0;

    transport_initialize();
    (void)bagEnumerateOver(transports, startTransport, &arg);

    /*
     * Exit with an error only if
     * 1) none of the transports was successfully started, and
     * 2) the application has not yet started running
     */
    if ((arg.error != JDWP_ERROR(NONE)) &&
        (arg.startCount == 0) &&
        initOnStartup) {
        EXIT_ERROR(map2jvmtiError(arg.error), "No transports initialized");
    }

    eventHandler_initialize(currentSessionID);

    signalInitComplete();

    transport_waitForConnection();

    suspendPolicy = suspendOnInit ? JDWP_SUSPEND_POLICY(ALL)
                                  : JDWP_SUSPEND_POLICY(NONE);
    if (triggering_ei == EI_VM_INIT) {
        LOG_MISC(("triggering_ei == EI_VM_INIT"));
        eventHelper_reportVMInit(env, currentSessionID, thread, suspendPolicy);
    } else {
        /*
         * TO DO: Kludgy way of getting the triggering event to the
         * just-attached debugger. It would be nice to make this a little
         * cleaner. There is also a race condition where other events
         * can get in the queue (from other not-yet-suspended threads)
         * before this one does. (Also need to handle allocation error below?)
         */
        struct bag *initEventBag;
        LOG_MISC(("triggering_ei == EI_EXCEPTION"));
        JDI_ASSERT(triggering_ei == EI_EXCEPTION);
        JDI_ASSERT(opt_info != NULL);
        initEventBag = eventHelper_createEventBag();
        threadControl_onEventHandlerEntry(currentSessionID, opt_info, NULL);
        eventHelper_recordEvent(opt_info, 0, suspendPolicy, initEventBag);
        (void)eventHelper_reportEvents(currentSessionID, initEventBag);
        bagDestroyBag(initEventBag);
    }

    if ( gdata->vmDead ) {
        EXIT_ERROR(AGENT_ERROR_INTERNAL,"VM dead before initialize() completes");
    }
    LOG_MISC(("End initialize()"));
}

/*
 * Restore all static data to the initialized state so that another
 * debugger can connect properly later.
 */
void
debugInit_reset(JNIEnv *env)
{
    EnumerateArg arg;

    LOG_MISC(("debugInit_reset() beginning"));

    currentSessionID++;
    initComplete = JNI_FALSE;

    eventHandler_reset(currentSessionID);
    transport_reset();
    debugDispatch_reset();
    invoker_reset();
    stepControl_reset();
    threadControl_reset();
    util_reset();
    commonRef_reset(env);

    /*
     * If this is a server, we are now ready to accept another connection.
     * If it's a client, then we've cleaned up some (more should be added
     * later) and we're done.
     */
    if (isServer) {
        arg.isServer = JNI_TRUE;
        arg.error = JDWP_ERROR(NONE);
        arg.startCount = 0;
        (void)bagEnumerateOver(transports, startTransport, &arg);

        signalInitComplete();

        transport_waitForConnection();
    } else {
        signalInitComplete(); /* Why? */
    }

    LOG_MISC(("debugInit_reset() completed."));
}


char *
debugInit_launchOnInit(void)
{
    return launchOnInit;
}

jboolean
debugInit_suspendOnInit(void)
{
    return suspendOnInit;
}

/*
 * code below is shamelessly swiped from hprof.
 */

static int
get_tok(char **src, char *buf, int buflen, char sep)
{
    int i;
    char *p = *src;
    for (i = 0; i < buflen; i++) {
        if (p[i] == 0 || p[i] == sep) {
            buf[i] = 0;
            if (p[i] == sep) {
                i++;
            }
            *src += i;
            return i;
        }
        buf[i] = p[i];
    }
    /* overflow */
    return 0;
}

static void
printUsage(void)
{
     TTY_MESSAGE((
 "               Java Debugger JDWP Agent Library\n"
 "               --------------------------------\n"
 "\n"
 "  (See the \"VM Invocation Options\" section of the JPDA\n"
 "   \"Connection and Invocation Details\" document for more information.)\n"
 "\n"
 "jdwp usage: java " AGENTLIB "=[help]|[<option>=<value>, ...]\n"
 "\n"
 "Option Name and Value            Description                       Default\n"
 "---------------------            -----------                       -------\n"
 "suspend=y|n                      wait on startup?                  y\n"
 "transport=<name>                 transport spec                    none\n"
 "address=<listen/attach address>  transport spec                    \"\"\n"
 "server=y|n                       listen for debugger?              n\n"
 "allow=<IP|IP-list>               If server=y, allows connections only from the IP addresses/subnets specified.\n"
 "                                 A list of multiple IP address/subnet entries must be separated by \'+\'.\n"
 "                                                                   * (allows connection from any address)\n"
 "launch=<command line>            run debugger on event             none\n"
 "onthrow=<exception name>         debug on throw                    none\n"
 "onuncaught=y|n                   debug on any uncaught?            n\n"
 "timeout=<timeout value>          for listen/attach in milliseconds n\n"
 "includevirtualthreads=y|n        List of all threads includes virtual threads as well as platform threads.\n"
 "                                                                   n\n"
 "mutf8=y|n                        output modified utf-8             n\n"
 "quiet=y|n                        control over terminal messages    n\n"));

    TTY_MESSAGE((
 "Obsolete Options\n"
 "----------------\n"
 "strict=y|n\n"
 "stdalloc=y|n\n"
 "\n"
 "Examples\n"
 "--------\n"
 "  - Using sockets connect to a debugger at a specific address:\n"
 "    java " AGENTLIB "=transport=dt_socket,address=localhost:8000 ...\n"
 "  - Using sockets listen for a debugger to attach:\n"
 "    java " AGENTLIB "=transport=dt_socket,server=y,suspend=y ...\n"
 "\n"
 "Notes\n"
 "-----\n"
 "  - A timeout value of 0 (the default) is no timeout.\n"
 "\n"
 "Warnings\n"
 "--------\n"
 "  - The older " XRUN " interface can still be used, but will be removed in\n"
 "    a future release, for example:\n"
 "        java " XRUN ":[help]|[<option>=<value>, ...]\n"
    ));

#ifdef DEBUG

     TTY_MESSAGE((
 "\n"
 "Debugging Options            Description                       Default\n"
 "-----------------            -----------                       -------\n"
 "pause=y|n                    pause to debug PID                n\n"
 "coredump=y|n                 coredump at exit                  n\n"
 "errorexit=y|n                exit on any error                 n\n"
 "logfile=filename             name of log file                  none\n"
 "logflags=flags               log flags (bitmask)               none\n"
 "                               JVM calls     = 0x001\n"
 "                               JNI calls     = 0x002\n"
 "                               JVMTI calls   = 0x004\n"
 "                               misc events   = 0x008\n"
 "                               step logs     = 0x010\n"
 "                               locations     = 0x020\n"
 "                               callbacks     = 0x040\n"
 "                               errors        = 0x080\n"
 "                               everything    = 0xfff"));

    TTY_MESSAGE((
 "debugflags=flags             debug flags (bitmask)           none\n"
 "                               USE_ITERATE_THROUGH_HEAP 0x01\n"
 "\n"
 "Environment Variables\n"
 "---------------------\n"
 "_JAVA_JDWP_OPTIONS\n"
 "    Options can be added externally via this environment variable.\n"
 "    Anything contained in it will get a comma prepended to it (if needed),\n"
 "    then it will be added to the end of the options supplied via the\n"
 "    " XRUN " or " AGENTLIB " command line option.\n"
    ));

#endif



}

static jboolean checkAddress(void *bagItem, void *arg)
{
    TransportSpec *spec = (TransportSpec *)bagItem;
    if (spec->address == NULL) {
        ERROR_MESSAGE(("JDWP Non-server transport %s must have a connection "
                "address specified through the 'address=' option",
                spec->name));
        return JNI_FALSE;
    } else {
        return JNI_TRUE;
    }
}

static  char *
add_to_options(char *options, char *new_options)
{
    size_t originalLength;
    char *combinedOptions;

    /*
     * Allocate enough space for both strings and
     * comma in between.
     */
    originalLength = strlen(options);
    combinedOptions = jvmtiAllocate((jint)originalLength + 1 +
                                (jint)strlen(new_options) + 1);
    if (combinedOptions == NULL) {
        return NULL;
    }

    (void)strcpy(combinedOptions, options);
    (void)strcat(combinedOptions, ",");
    (void)strcat(combinedOptions, new_options);

    return combinedOptions;
}

static jboolean
get_boolean(char **pstr, jboolean *answer)
{
    char buf[80];
    *answer = JNI_FALSE;
    /*LINTED*/
    if (get_tok(pstr, buf, (int)sizeof(buf), ',')) {
        if (strcmp(buf, "y") == 0) {
            *answer = JNI_TRUE;
            return JNI_TRUE;
        } else if (strcmp(buf, "n") == 0) {
            *answer = JNI_FALSE;
            return JNI_TRUE;
        }
    }
    return JNI_FALSE;
}

/* atexit() callback */
static void
atexit_finish_logging(void)
{
    /* Normal exit(0) (not _exit()) may only reach here */
    finish_logging();  /* Only first call matters */
}

static jboolean
parseOptions(char *options)
{
    TransportSpec *currentTransport = NULL;
    char *end;
    char *current;
    int length;
    char *str;
    char *errmsg;
    jboolean onJcmd = JNI_FALSE;

    /* Set defaults */
    gdata->assertOn     = DEFAULT_ASSERT_ON;
    gdata->assertFatal  = DEFAULT_ASSERT_FATAL;
    logfile             = DEFAULT_LOGFILE;

    /* Set vthread debugging level. */
    gdata->vthreadsSupported = JNI_TRUE;
    gdata->includeVThreads = JNI_FALSE;
    gdata->rememberVThreadsWhenDisconnected = JNI_FALSE;

<<<<<<< HEAD
    gdata->rankedMonitors = JNI_TRUE;
=======
    gdata->jvmti_data_dump = JNI_FALSE;
>>>>>>> d86e99c3

    /* Options being NULL will end up being an error. */
    if (options == NULL) {
        options = "";
    }

    /* Check for "help" BEFORE we add any environmental settings */
    if ((strcmp(options, "help")) == 0) {
        printUsage();
        forceExit(0); /* Kill entire process, no core dump wanted */
    }

    /* These buffers are never freed */
    {
        char *envOptions;

        /*
         * Add environmentally specified options.
         */
        envOptions = getenv("_JAVA_JDWP_OPTIONS");
        if (envOptions != NULL) {
            options = add_to_options(options, envOptions);
            if ( options==NULL ) {
                EXIT_ERROR(AGENT_ERROR_OUT_OF_MEMORY,"options");
            }
        }

        /*
         * Allocate a buffer for names derived from option strings. It should
         * never be longer than the original options string itself.
         * Also keep a copy of the options in gdata->options.
         */
        length = (int)strlen(options);
        gdata->options = jvmtiAllocate(length + 1);
        if (gdata->options == NULL) {
            EXIT_ERROR(AGENT_ERROR_OUT_OF_MEMORY,"options");
        }
        (void)strcpy(gdata->options, options);
        names = jvmtiAllocate(length + 1);
        if (names == NULL) {
            EXIT_ERROR(AGENT_ERROR_OUT_OF_MEMORY,"options");
        }

        transports = bagCreateBag(sizeof(TransportSpec), 3);
        if (transports == NULL) {
            EXIT_ERROR(AGENT_ERROR_OUT_OF_MEMORY,"transports");
        }
    }

    current = names;
    end = names + length;
    str = options;

    while (*str) {
        char buf[100];
        /*LINTED*/
        if (!get_tok(&str, buf, (int)sizeof(buf), '=')) {
            goto syntax_error;
        }
        if (strcmp(buf, "transport") == 0) {
            currentTransport = bagAdd(transports);
            /*LINTED*/
            if (!get_tok(&str, current, (int)(end - current), ',')) {
                goto syntax_error;
            }
            currentTransport->name = current;
            currentTransport->address = NULL;
            currentTransport->allow = NULL;
            currentTransport->timeout = 0L;
            current += strlen(current) + 1;
        } else if (strcmp(buf, "address") == 0) {
            if (currentTransport == NULL) {
                errmsg = "address specified without transport";
                goto bad_option_with_errmsg;
            }
            /*LINTED*/
            if (!get_tok(&str, current, (int)(end - current), ',')) {
                goto syntax_error;
            }
            currentTransport->address = current;
            current += strlen(current) + 1;
        } else if (strcmp(buf, "allow") == 0) {
            if (currentTransport == NULL) {
                errmsg = "allow specified without transport";
                goto bad_option_with_errmsg;
            }
            /*LINTED*/
            if (!get_tok(&str, current, (int)(end - current), ',')) {
                goto syntax_error;
            }
            currentTransport->allow = current;
            current += strlen(current) + 1;
         } else if (strcmp(buf, "timeout") == 0) {
            if (currentTransport == NULL) {
                errmsg = "timeout specified without transport";
                goto bad_option_with_errmsg;
            }
            /*LINTED*/
            if (!get_tok(&str, current, (int)(end - current), ',')) {
                goto syntax_error;
            }
            currentTransport->timeout = atol(current);
            current += strlen(current) + 1;
        } else if (strcmp(buf, "rankedMonitors") == 0) {
            if (!get_tok(&str, current, (int)(end - current), ',')) {
                goto syntax_error;
            }
            if (strcmp(current, "y") == 0) {
                gdata->rankedMonitors = JNI_TRUE;
            } else if (strcmp(current, "n") == 0) {
                gdata->rankedMonitors = JNI_FALSE;
            } else {
                goto syntax_error;
            }
        } else if (strcmp(buf, "includevirtualthreads") == 0) {
            if (!get_tok(&str, current, (int)(end - current), ',')) {
                goto syntax_error;
            }
            if (strcmp(current, "y") == 0) {
                gdata->includeVThreads = JNI_TRUE;
            } else if (strcmp(current, "n") == 0) {
                gdata->includeVThreads = JNI_FALSE;
            } else {
                goto syntax_error;
            }
            // These two flags always set the same for now.
            gdata->rememberVThreadsWhenDisconnected = gdata->includeVThreads;
            current += strlen(current) + 1;
        } else if (strcmp(buf, "launch") == 0) {
            /*LINTED*/
            if (!get_tok(&str, current, (int)(end - current), ',')) {
                goto syntax_error;
            }
            launchOnInit = current;
            current += strlen(current) + 1;
        } else if (strcmp(buf, "onthrow") == 0) {
            /* Read class name and convert in place to a signature */
            *current = 'L';
            /*LINTED*/
            if (!get_tok(&str, current + 1, (int)(end - current - 1), ',')) {
                goto syntax_error;
            }
            initOnException = current;
            while (*current != '\0') {
                if (*current == '.') {
                    *current = '/';
                }
                current++;
            }
            *current++ = ';';
            *current++ = '\0';
        } else if (strcmp(buf, "assert") == 0) {
            /*LINTED*/
            if (!get_tok(&str, current, (int)(end - current), ',')) {
                goto syntax_error;
            }
            if (strcmp(current, "y") == 0) {
                gdata->assertOn = JNI_TRUE;
                gdata->assertFatal = JNI_FALSE;
            } else if (strcmp(current, "fatal") == 0) {
                gdata->assertOn = JNI_TRUE;
                gdata->assertFatal = JNI_TRUE;
            } else if (strcmp(current, "n") == 0) {
                gdata->assertOn = JNI_FALSE;
                gdata->assertFatal = JNI_FALSE;
            } else {
                goto syntax_error;
            }
            current += strlen(current) + 1;
        } else if (strcmp(buf, "pause") == 0) {
            if ( !get_boolean(&str, &dopause) ) {
                goto syntax_error;
            }
            if ( dopause ) {
                do_pause();
            }
        } else if (strcmp(buf, "datadump") == 0) {
          // Enable JVMTI DATA_DUMP_REQUEST support.
          // This is not a documented flag. This feature is experimental and is only intended
          // to be used by debug agent developers. See comment for cbDataDump() for more details.
          if ( !get_boolean(&str, &(gdata->jvmti_data_dump)) ) {
                goto syntax_error;
            }
        } else if (strcmp(buf, "coredump") == 0) {
            if ( !get_boolean(&str, &docoredump) ) {
                goto syntax_error;
            }
        } else if (strcmp(buf, "errorexit") == 0) {
            if ( !get_boolean(&str, &(gdata->doerrorexit)) ) {
                goto syntax_error;
            }
        } else if (strcmp(buf, "exitpause") == 0) {
            errmsg = "The exitpause option removed, use -XX:OnError";
            goto bad_option_with_errmsg;
        } else if (strcmp(buf, "precrash") == 0) {
            errmsg = "The precrash option removed, use -XX:OnError";
            goto bad_option_with_errmsg;
        } else if (strcmp(buf, "logfile") == 0) {
            /*LINTED*/
            if (!get_tok(&str, current, (int)(end - current), ',')) {
                goto syntax_error;
            }
            logfile = current;
            current += strlen(current) + 1;
        } else if (strcmp(buf, "logflags") == 0) {
            /*LINTED*/
            if (!get_tok(&str, current, (int)(end - current), ',')) {
                goto syntax_error;
            }
            /*LINTED*/
            logflags = (unsigned)strtol(current, NULL, 0);
        } else if (strcmp(buf, "debugflags") == 0) {
            /*LINTED*/
            if (!get_tok(&str, current, (int)(end - current), ',')) {
                goto syntax_error;
            }
            /*LINTED*/
            gdata->debugflags = (unsigned)strtol(current, NULL, 0);
        } else if ( strcmp(buf, "suspend")==0 ) {
            if ( !get_boolean(&str, &suspendOnInit) ) {
                goto syntax_error;
            }
        } else if ( strcmp(buf, "server")==0 ) {
            if ( !get_boolean(&str, &isServer) ) {
                goto syntax_error;
            }
        } else if ( strcmp(buf, "strict")==0 ) { /* Obsolete, but accept it */
            if ( !get_boolean(&str, &isStrict) ) {
                goto syntax_error;
            }
        } else if ( strcmp(buf, "quiet")==0 ) {
            if ( !get_boolean(&str, &(gdata->quiet)) ) {
                goto syntax_error;
            }
        } else if ( strcmp(buf, "onuncaught")==0 ) {
            if ( !get_boolean(&str, &initOnUncaught) ) {
                goto syntax_error;
            }
        } else if ( strcmp(buf, "mutf8")==0 ) {
            if ( !get_boolean(&str, &(gdata->modifiedUtf8)) ) {
                goto syntax_error;
            }
        } else if ( strcmp(buf, "stdalloc")==0 ) { /* Obsolete, but accept it */
            if ( !get_boolean(&str, &useStandardAlloc) ) {
                goto syntax_error;
            }
        } else if (strcmp(buf, "onjcmd") == 0) {
            if (!get_boolean(&str, &onJcmd)) {
                goto syntax_error;
            }
        } else {
            goto syntax_error;
        }
    }

    /* Setup logging now */
    if ( logfile!=NULL ) {
        setup_logging(logfile, logflags);
        (void)atexit(&atexit_finish_logging);
    }

    if (bagSize(transports) == 0) {
        errmsg = "no transport specified";
        goto bad_option_with_errmsg;
    }

    /*
     * TO DO: Remove when multiple transports are allowed. (replace with
     * check below.
     */
    if (bagSize(transports) > 1) {
        errmsg = "multiple transports are not supported in this release";
        goto bad_option_with_errmsg;
    }

    if (!isServer) {
        jboolean specified = bagEnumerateOver(transports, checkAddress, NULL);
        if (!specified) {
            /* message already printed */
            goto bad_option_no_msg;
        }
    }

    /*
     * The user has selected to wait for an exception before init happens
     */
    if ((initOnException != NULL) || (initOnUncaught)) {
        initOnStartup = JNI_FALSE;

        if (launchOnInit == NULL) {
            /*
             * These rely on the launch=/usr/bin/foo
             * suboption, so it is an error if user did not
             * provide one.
             */
            errmsg = "Specify launch=<command line> when using onthrow or onuncaught suboption";
            goto bad_option_with_errmsg;
        }
    }

    if (onJcmd) {
        if (launchOnInit != NULL) {
            errmsg = "Cannot combine onjcmd and launch suboptions";
            goto bad_option_with_errmsg;
        }
        if (!isServer) {
            errmsg = "Can only use onjcmd with server=y";
            goto bad_option_with_errmsg;
        }
        suspendOnInit = JNI_FALSE;
        initOnStartup = JNI_FALSE;
        allowStartViaJcmd = JNI_TRUE;
    }

    return JNI_TRUE;

syntax_error:
    ERROR_MESSAGE(("JDWP option syntax error: %s=%s", AGENTLIB, options));
    return JNI_FALSE;

bad_option_with_errmsg:
    ERROR_MESSAGE(("JDWP %s: %s=%s", errmsg, AGENTLIB, options));
    return JNI_FALSE;

bad_option_no_msg:
    ERROR_MESSAGE(("JDWP %s: %s=%s", "invalid option", AGENTLIB, options));
    return JNI_FALSE;
}

/* All normal exit doors lead here */
void
debugInit_exit(jvmtiError error, const char *msg)
{
    enum exit_codes { EXIT_NO_ERRORS = 0, EXIT_JVMTI_ERROR = 1, EXIT_TRANSPORT_ERROR = 2 };

    // Release commandLoop vmDeathLock if necessary
    commandLoop_exitVmDeathLockOnError();

    // Prepare to exit. Log error and finish logging
    LOG_MISC(("Exiting with error %s(%d): %s", jvmtiErrorText(error), error,
                                               ((msg == NULL) ? "" : msg)));

    // coredump requested by command line. Keep JVMTI data dirty
    if (error != JVMTI_ERROR_NONE && docoredump) {
        LOG_MISC(("Dumping core as requested by command line"));
        finish_logging();
        abort();
    }

    finish_logging();

    // Cleanup the JVMTI if we have one
    if (gdata != NULL) {
        gdata->vmDead = JNI_TRUE;
        if (gdata->jvmti != NULL) {
            // Dispose of jvmti (gdata->jvmti becomes NULL)
            disposeEnvironment(gdata->jvmti);
        }
    }

    // We are here with no errors. Kill entire process and exit with zero exit code
    if (error == JVMTI_ERROR_NONE) {
        forceExit(EXIT_NO_ERRORS);
        return;
    }

    // No transport initialized.
    // As we don't have any details here exiting with separate exit code
    if (error == AGENT_ERROR_TRANSPORT_INIT) {
        forceExit(EXIT_TRANSPORT_ERROR);
        return;
    }

    // We have JVMTI error. Call hotspot jni_FatalError handler
    jniFatalError(NULL, msg, error, EXIT_JVMTI_ERROR);

    // hotspot calls os:abort() so we should never reach code below,
    // but guard against possible hotspot changes

    // Last chance to die, this kills the entire process.
    forceExit(EXIT_JVMTI_ERROR);
}

static jboolean getFirstTransport(void *item, void *arg)
{
    TransportSpec** store = arg;
    *store = item;

    return JNI_FALSE; /* Want the first */
}

/* Call to start up debugging. */
JNIEXPORT char const* JNICALL debugInit_startDebuggingViaCommand(JNIEnv* env, jthread thread, char const** transport_name,
                                                                char const** address, jboolean* first_start) {
    jboolean is_first_start = JNI_FALSE;
    TransportSpec* spec = NULL;

    if (!vmInitialized) {
        return "Not yet initialized. Try again later.";
    }

    if (!allowStartViaJcmd) {
        return "Starting debugging via jcmd was not enabled via the onjcmd option of the jdwp agent.";
    }

    if (!startedViaJcmd) {
        startedViaJcmd = JNI_TRUE;
        is_first_start = JNI_TRUE;
        initialize(env, thread, EI_VM_INIT, NULL);
    }

    bagEnumerateOver(transports, getFirstTransport, &spec);

    if ((spec != NULL) && (transport_name != NULL) && (address != NULL)) {
        *transport_name = spec->name;
        *address = spec->address;
    }

    if (first_start != NULL) {
        *first_start = is_first_start;
    }

    return NULL;
}<|MERGE_RESOLUTION|>--- conflicted
+++ resolved
@@ -995,11 +995,8 @@
     gdata->includeVThreads = JNI_FALSE;
     gdata->rememberVThreadsWhenDisconnected = JNI_FALSE;
 
-<<<<<<< HEAD
     gdata->rankedMonitors = JNI_TRUE;
-=======
     gdata->jvmti_data_dump = JNI_FALSE;
->>>>>>> d86e99c3
 
     /* Options being NULL will end up being an error. */
     if (options == NULL) {
